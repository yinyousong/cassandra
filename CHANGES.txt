--- conflicted
+++ resolved
@@ -1,10 +1,6 @@
 1.2.1
  * Add debug logging to list filenames processed by Directories.migrateFile method (CASSANDRA-4939)
-<<<<<<< HEAD
-
-=======
  * Expose black-listed directories via JMX (CASSANDRA-4848)
->>>>>>> de7aed52
 
 1.2-rc1
  * fix cqlsh DESCRIBE command (CASSANDRA-4913)
