/*
 * Licensed to the Apache Software Foundation (ASF) under one
 * or more contributor license agreements.  See the NOTICE file
 * distributed with this work for additional information
 * regarding copyright ownership.  The ASF licenses this file
 * to you under the Apache License, Version 2.0 (the
 * "License"); you may not use this file except in compliance
 * with the License.  You may obtain a copy of the License at
 *
 *     http://www.apache.org/licenses/LICENSE-2.0
 *
 * Unless required by applicable law or agreed to in writing, software
 * distributed under the License is distributed on an "AS IS" BASIS,
 * WITHOUT WARRANTIES OR CONDITIONS OF ANY KIND, either express or implied.
 * See the License for the specific language governing permissions and
 * limitations under the License.
 */
package org.apache.cassandra.locator;

import java.net.InetAddress;
import java.util.*;
import java.util.Map.Entry;

import org.apache.commons.lang.StringUtils;
import org.slf4j.Logger;
import org.slf4j.LoggerFactory;

import org.apache.cassandra.config.ConfigurationException;
import org.apache.cassandra.dht.Token;
import org.apache.cassandra.locator.TokenMetadata.Topology;
import org.apache.cassandra.utils.FBUtilities;

import com.google.common.collect.Multimap;

/**
 * This Replication Strategy takes a property file that gives the intended
 * replication factor in each datacenter.  The sum total of the datacenter
 * replication factor values should be equal to the keyspace replication
 * factor.
 * <p/>
 * So for example, if the keyspace replication factor is 6, the
 * datacenter replication factors could be 3, 2, and 1 - so 3 replicas in
 * one datacenter, 2 in another, and 1 in another - totalling 6.
 * <p/>
 * This class also caches the Endpoints and invalidates the cache if there is a
 * change in the number of tokens.
 */
public class NetworkTopologyStrategy extends AbstractReplicationStrategy
{
    private final IEndpointSnitch snitch;
    private final Map<String, Integer> datacenters;
    private static final Logger logger = LoggerFactory.getLogger(NetworkTopologyStrategy.class);

    public NetworkTopologyStrategy(String table, TokenMetadata tokenMetadata, IEndpointSnitch snitch, Map<String, String> configOptions) throws ConfigurationException
    {
        super(table, tokenMetadata, snitch, configOptions);
        this.snitch = snitch;

        Map<String, Integer> newDatacenters = new HashMap<String, Integer>();
        if (configOptions != null)
        {
            for (Entry<String, String> entry : configOptions.entrySet())
            {
                String dc = entry.getKey();
                if (dc.equalsIgnoreCase("replication_factor"))
                    throw new ConfigurationException("replication_factor is an option for SimpleStrategy, not NetworkTopologyStrategy");
                Integer replicas = Integer.valueOf(entry.getValue());
                newDatacenters.put(dc, replicas);
            }
        }

        datacenters = Collections.unmodifiableMap(newDatacenters);
        logger.debug("Configured datacenter replicas are {}", FBUtilities.toString(datacenters));
    }

    /**
     * calculate endpoints in one pass through the tokens by tracking our progress in each DC, rack etc.
     */
    @SuppressWarnings("serial")
<<<<<<< HEAD
    @Override
=======
>>>>>>> 1c54ca48
    public List<InetAddress> calculateNaturalEndpoints(Token searchToken, TokenMetadata tokenMetadata)
    {
        Set<InetAddress> replicas = new HashSet<InetAddress>();
        // replicas we have found in each DC
<<<<<<< HEAD
        Map<String, Set<InetAddress>> replicaEndpoints = new HashMap<String, Set<InetAddress>>(datacenters.size())
=======
        Map<String, Set<InetAddress>> dcReplicas = new HashMap<String, Set<InetAddress>>(datacenters.size())
>>>>>>> 1c54ca48
        {{
            for (Map.Entry<String, Integer> dc : datacenters.entrySet())
                put(dc.getKey(), new HashSet<InetAddress>(dc.getValue()));
        }};
        Topology topology = tokenMetadata.getTopology();
        // mostly this will be a copy which is not updated concurrently
        // but in some cases we are called with StorageService.instance.tokenMetadata, so we have to synchronize
        synchronized(topology)
        {
            // all endpoints in each DC, so we can check when we have exhausted all the members of a DC
            Multimap<String, InetAddress> allEndpoints = topology.getDatacenterEndpoints();
            // all racks in a DC so we can check when we have exhausted all racks in a DC
            Map<String, Multimap<String, InetAddress>> racks = topology.getDatacenterRacks();
            assert !allEndpoints.isEmpty() && !racks.isEmpty() : "not aware of any cluster members";
    
            // tracks the racks we have already placed replicas in
            Map<String, Set<String>> seenRacks = new HashMap<String, Set<String>>(datacenters.size())
            {{
                for (Map.Entry<String, Integer> dc : datacenters.entrySet())
                    put(dc.getKey(), new HashSet<String>());
            }};
            // tracks the endpoints that we skipped over while looking for unique racks
            // when we relax the rack uniqueness we can append this to the current result so we don't have to wind back the iterator
            Map<String, Set<InetAddress>> skippedDcEndpoints = new HashMap<String, Set<InetAddress>>(datacenters.size())
            {{
                for (Map.Entry<String, Integer> dc : datacenters.entrySet())
                    put(dc.getKey(), new LinkedHashSet<InetAddress>());
            }};
            Iterator<Token> tokenIter = TokenMetadata.ringIterator(tokenMetadata.sortedTokens(), searchToken, false);
<<<<<<< HEAD
            while (tokenIter.hasNext() && !replicaEndpoints.isEmpty())
=======
            while (tokenIter.hasNext() && !hasSufficientReplicas(dcReplicas, allEndpoints))
>>>>>>> 1c54ca48
            {
                Token next = tokenIter.next();
                InetAddress ep = tokenMetadata.getEndpoint(next);
                String dc = snitch.getDatacenter(ep);
                // have we already found all replicas for this dc?
<<<<<<< HEAD
                if (!replicaEndpoints.containsKey(dc) || !datacenters.containsKey(dc))
=======
                if (!datacenters.containsKey(dc) || hasSufficientReplicas(dc, dcReplicas, allEndpoints))
>>>>>>> 1c54ca48
                    continue;
                // can we skip checking the rack?
                if (seenRacks.get(dc).size() == racks.get(dc).keySet().size())
                {
<<<<<<< HEAD
                    replicaEndpoints.get(dc).add(ep);
                    replicas.add(ep);
                } else
=======
                    dcReplicas.get(dc).add(ep);
                    replicas.add(ep);
                }
                else
>>>>>>> 1c54ca48
                {
                    String rack = snitch.getRack(ep);
                    // is this a new rack?
                    if (seenRacks.get(dc).contains(rack))
                    {
                        skippedDcEndpoints.get(dc).add(ep);
<<<<<<< HEAD
                    } else
                    {
                        replicaEndpoints.get(dc).add(ep);
                        replicas.add(ep);
                        seenRacks.get(dc).add(rack);
                        // if we've run out of distinct racks, add the hosts we skipped past already (up to RF)
                        if (seenRacks.get(dc).size() == racks.get(dc).keySet().size() && !skippedDcEndpoints.get(dc).isEmpty())
                        {
                            Iterator<InetAddress> skippedIt = skippedDcEndpoints.get(dc).iterator();
                            while (skippedIt.hasNext() && replicaEndpoints.get(dc).size() < Math.min(allEndpoints.get(dc).size(), getReplicationFactor(dc)))
                            {
                                InetAddress nextSkipped = skippedIt.next();
                                replicaEndpoints.get(dc).add(nextSkipped);
=======
                    }
                    else
                    {
                        dcReplicas.get(dc).add(ep);
                        replicas.add(ep);
                        seenRacks.get(dc).add(rack);
                        // if we've run out of distinct racks, add the hosts we skipped past already (up to RF)
                        if (seenRacks.get(dc).size() == racks.get(dc).keySet().size())
                        {
                            Iterator<InetAddress> skippedIt = skippedDcEndpoints.get(dc).iterator();
                            while (skippedIt.hasNext() && !hasSufficientReplicas(dc, dcReplicas, allEndpoints))
                            {
                                InetAddress nextSkipped = skippedIt.next();
                                dcReplicas.get(dc).add(nextSkipped);
>>>>>>> 1c54ca48
                                replicas.add(nextSkipped);
                            }
                        }
                    }
<<<<<<< HEAD
                }
                // check if we found RF replicas for this DC or whether we exhausted its endpoints
                if (replicaEndpoints.get(dc).size() >= Math.min(allEndpoints.get(dc).size(), getReplicationFactor(dc)))
                {
                    if (logger.isDebugEnabled())
                        logger.debug("{} endpoints in datacenter {} for token {} ",
                                new Object[] { StringUtils.join(replicaEndpoints.get(dc), ","), dc, searchToken});
                    replicaEndpoints.remove(dc);
                }
            }
        }

        return new ArrayList<InetAddress>(replicas);
=======
                }
            }
        }

        return new ArrayList<InetAddress>(replicas);
    }

    private boolean hasSufficientReplicas(String dc, Map<String, Set<InetAddress>> dcReplicas, Multimap<String, InetAddress> allEndpoints)
    {
        return dcReplicas.get(dc).size() >= Math.min(allEndpoints.get(dc).size(), getReplicationFactor(dc));
    }

    private boolean hasSufficientReplicas(Map<String, Set<InetAddress>> dcReplicas, Multimap<String, InetAddress> allEndpoints)
    {
        for (String dc : datacenters.keySet())
            if (!hasSufficientReplicas(dc, dcReplicas, allEndpoints))
                return false;
        return true;
>>>>>>> 1c54ca48
    }

    public int getReplicationFactor()
    {
        int total = 0;
        for (int repFactor : datacenters.values())
            total += repFactor;
        return total;
    }

    public int getReplicationFactor(String dc)
    {
        return datacenters.get(dc);
    }

    public Set<String> getDatacenters()
    {
        return datacenters.keySet();
    }

    public void validateOptions() throws ConfigurationException
    {
        for (Entry<String, String> e : this.configOptions.entrySet())
        {
            validateReplicationFactor(e.getValue());
        }

    }
}<|MERGE_RESOLUTION|>--- conflicted
+++ resolved
@@ -77,19 +77,11 @@
      * calculate endpoints in one pass through the tokens by tracking our progress in each DC, rack etc.
      */
     @SuppressWarnings("serial")
-<<<<<<< HEAD
-    @Override
-=======
->>>>>>> 1c54ca48
     public List<InetAddress> calculateNaturalEndpoints(Token searchToken, TokenMetadata tokenMetadata)
     {
         Set<InetAddress> replicas = new HashSet<InetAddress>();
         // replicas we have found in each DC
-<<<<<<< HEAD
-        Map<String, Set<InetAddress>> replicaEndpoints = new HashMap<String, Set<InetAddress>>(datacenters.size())
-=======
         Map<String, Set<InetAddress>> dcReplicas = new HashMap<String, Set<InetAddress>>(datacenters.size())
->>>>>>> 1c54ca48
         {{
             for (Map.Entry<String, Integer> dc : datacenters.entrySet())
                 put(dc.getKey(), new HashSet<InetAddress>(dc.getValue()));
@@ -119,56 +111,27 @@
                     put(dc.getKey(), new LinkedHashSet<InetAddress>());
             }};
             Iterator<Token> tokenIter = TokenMetadata.ringIterator(tokenMetadata.sortedTokens(), searchToken, false);
-<<<<<<< HEAD
-            while (tokenIter.hasNext() && !replicaEndpoints.isEmpty())
-=======
             while (tokenIter.hasNext() && !hasSufficientReplicas(dcReplicas, allEndpoints))
->>>>>>> 1c54ca48
             {
                 Token next = tokenIter.next();
                 InetAddress ep = tokenMetadata.getEndpoint(next);
                 String dc = snitch.getDatacenter(ep);
                 // have we already found all replicas for this dc?
-<<<<<<< HEAD
-                if (!replicaEndpoints.containsKey(dc) || !datacenters.containsKey(dc))
-=======
                 if (!datacenters.containsKey(dc) || hasSufficientReplicas(dc, dcReplicas, allEndpoints))
->>>>>>> 1c54ca48
                     continue;
                 // can we skip checking the rack?
                 if (seenRacks.get(dc).size() == racks.get(dc).keySet().size())
                 {
-<<<<<<< HEAD
-                    replicaEndpoints.get(dc).add(ep);
-                    replicas.add(ep);
-                } else
-=======
                     dcReplicas.get(dc).add(ep);
                     replicas.add(ep);
                 }
                 else
->>>>>>> 1c54ca48
                 {
                     String rack = snitch.getRack(ep);
                     // is this a new rack?
                     if (seenRacks.get(dc).contains(rack))
                     {
                         skippedDcEndpoints.get(dc).add(ep);
-<<<<<<< HEAD
-                    } else
-                    {
-                        replicaEndpoints.get(dc).add(ep);
-                        replicas.add(ep);
-                        seenRacks.get(dc).add(rack);
-                        // if we've run out of distinct racks, add the hosts we skipped past already (up to RF)
-                        if (seenRacks.get(dc).size() == racks.get(dc).keySet().size() && !skippedDcEndpoints.get(dc).isEmpty())
-                        {
-                            Iterator<InetAddress> skippedIt = skippedDcEndpoints.get(dc).iterator();
-                            while (skippedIt.hasNext() && replicaEndpoints.get(dc).size() < Math.min(allEndpoints.get(dc).size(), getReplicationFactor(dc)))
-                            {
-                                InetAddress nextSkipped = skippedIt.next();
-                                replicaEndpoints.get(dc).add(nextSkipped);
-=======
                     }
                     else
                     {
@@ -183,26 +146,10 @@
                             {
                                 InetAddress nextSkipped = skippedIt.next();
                                 dcReplicas.get(dc).add(nextSkipped);
->>>>>>> 1c54ca48
                                 replicas.add(nextSkipped);
                             }
                         }
                     }
-<<<<<<< HEAD
-                }
-                // check if we found RF replicas for this DC or whether we exhausted its endpoints
-                if (replicaEndpoints.get(dc).size() >= Math.min(allEndpoints.get(dc).size(), getReplicationFactor(dc)))
-                {
-                    if (logger.isDebugEnabled())
-                        logger.debug("{} endpoints in datacenter {} for token {} ",
-                                new Object[] { StringUtils.join(replicaEndpoints.get(dc), ","), dc, searchToken});
-                    replicaEndpoints.remove(dc);
-                }
-            }
-        }
-
-        return new ArrayList<InetAddress>(replicas);
-=======
                 }
             }
         }
@@ -221,7 +168,6 @@
             if (!hasSufficientReplicas(dc, dcReplicas, allEndpoints))
                 return false;
         return true;
->>>>>>> 1c54ca48
     }
 
     public int getReplicationFactor()
