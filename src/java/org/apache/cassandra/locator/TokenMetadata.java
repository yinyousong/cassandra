--- conflicted
+++ resolved
@@ -107,19 +107,12 @@
         this(null, null);
     }
 
-<<<<<<< HEAD
-    public TokenMetadata(BiMultiValMap<Token, InetAddress> tokenToEndpointMap)
-    {
-        if (tokenToEndpointMap == null)
-            tokenToEndpointMap = SortedBiMultiValMap.<Token, InetAddress>create(null, inetaddressCmp);
-=======
     public TokenMetadata(BiMultiValMap<Token, InetAddress> tokenToEndpointMap, Topology topology)
     {
         if (tokenToEndpointMap == null)
             tokenToEndpointMap = SortedBiMultiValMap.<Token, InetAddress>create(null, inetaddressCmp);
         if (topology == null)
             topology = new Topology();
->>>>>>> 161edece
         this.tokenToEndpointMap = tokenToEndpointMap;
         this.topology = topology;
         endpointToHostIdMap = HashBiMap.create();
@@ -192,15 +185,10 @@
                 {
                     bootstrapTokens.removeValue(endpoint);
                     tokenToEndpointMap.removeValue(endpoint);
-<<<<<<< HEAD
-                    leavingEndpoints.remove(endpoint);
-                    removeFromMoving(endpoint); // also removing this endpoint from moving
-=======
 					topology.addEndpoint(endpoint);
                     leavingEndpoints.remove(endpoint);
                     removeFromMoving(endpoint); // also removing this endpoint from moving
 					topology.addEndpoint(endpoint);
->>>>>>> 161edece
                 }
 
                 InetAddress prev = tokenToEndpointMap.put(token, endpoint);
@@ -372,10 +360,7 @@
         {
             bootstrapTokens.removeValue(endpoint);
             tokenToEndpointMap.removeValue(endpoint);
-<<<<<<< HEAD
-=======
             topology.removeEndpoint(endpoint);
->>>>>>> 161edece
             leavingEndpoints.remove(endpoint);
             endpointToHostIdMap.remove(endpoint);
             sortedTokens = sortTokens();
@@ -498,11 +483,7 @@
         lock.readLock().lock();
         try
         {
-<<<<<<< HEAD
-            return new TokenMetadata(SortedBiMultiValMap.<Token, InetAddress>create(tokenToEndpointMap, null, inetaddressCmp));
-=======
             return new TokenMetadata(SortedBiMultiValMap.<Token, InetAddress>create(tokenToEndpointMap, null, inetaddressCmp), new Topology(topology));
->>>>>>> 161edece
         }
         finally
         {
