--- conflicted
+++ resolved
@@ -182,14 +182,9 @@
                    .keyAlias(keyAlias)
                    .compactionStrategyClass(cfProps.compactionStrategyClass)
                    .compactionStrategyOptions(cfProps.compactionStrategyOptions)
-<<<<<<< HEAD
-                   .compressionParameters(CompressionParameters.create(cfProps.compressionParameters));
-=======
                    .compressionParameters(CompressionParameters.create(cfProps.compressionParameters))
                    .caching(CFMetaData.Caching.fromString(getPropertyString(CFPropDefs.KW_CACHING, CFMetaData.DEFAULT_CACHING_STRATEGY.toString())))
-                   .bloomFilterFpChance(getPropertyDouble(CFPropDefs.KW_BF_FP_CHANCE, CFMetaData.DEFAULT_BF_FP_CHANCE))
-                   .validate();
->>>>>>> 75fdb852
+                   .bloomFilterFpChance(getPropertyDouble(CFPropDefs.KW_BF_FP_CHANCE, CFMetaData.DEFAULT_BF_FP_CHANCE));
         }
         catch (ConfigurationException e)
         {
