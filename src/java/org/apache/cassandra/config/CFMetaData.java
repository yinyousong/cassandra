--- conflicted
+++ resolved
@@ -823,30 +823,17 @@
         newDef.row_cache_size = def.getRow_cache_size();
         newDef.subcomparator_type = def.getSubcomparator_type();
         
-<<<<<<< HEAD
         List<org.apache.cassandra.db.migration.avro.ColumnDef> columnMeta = new ArrayList<org.apache.cassandra.db.migration.avro.ColumnDef>();
-=======
-        List<org.apache.cassandra.avro.ColumnDef> columnMeta = new ArrayList<org.apache.cassandra.avro.ColumnDef>();
->>>>>>> 55c153f2
         if (def.isSetColumn_metadata())
         {
             for (org.apache.cassandra.thrift.ColumnDef cdef : def.getColumn_metadata())
             {
-<<<<<<< HEAD
                 org.apache.cassandra.db.migration.avro.ColumnDef tdef = new org.apache.cassandra.db.migration.avro.ColumnDef();
                 tdef.name = ByteBufferUtil.clone(cdef.BufferForName());
                 tdef.validation_class = cdef.getValidation_class();
                 tdef.index_name = cdef.getIndex_name();
                 tdef.index_type = cdef.getIndex_type() == null ? null : org.apache.cassandra.db.migration.avro.IndexType.valueOf(cdef.getIndex_type().name());
                 columnMeta.add(tdef);
-=======
-                org.apache.cassandra.avro.ColumnDef tdef = new org.apache.cassandra.avro.ColumnDef();
-                tdef.name = ByteBufferUtil.clone(cdef.BufferForName());
-                tdef.validation_class = cdef.getValidation_class();
-                tdef.index_name = cdef.getIndex_name();
-                tdef.index_type = cdef.getIndex_type() == null ? null : org.apache.cassandra.avro.IndexType.valueOf(cdef.getIndex_type().name());
-                 columnMeta.add(tdef);
->>>>>>> 55c153f2
             }
         }
         newDef.column_metadata = columnMeta;
