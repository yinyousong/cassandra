/*
 * Licensed to the Apache Software Foundation (ASF) under one
 * or more contributor license agreements.  See the NOTICE file
 * distributed with this work for additional information
 * regarding copyright ownership.  The ASF licenses this file
 * to you under the Apache License, Version 2.0 (the
 * "License"); you may not use this file except in compliance
 * with the License.  You may obtain a copy of the License at
 *
 *     http://www.apache.org/licenses/LICENSE-2.0
 *
 * Unless required by applicable law or agreed to in writing, software
 * distributed under the License is distributed on an "AS IS" BASIS,
 * WITHOUT WARRANTIES OR CONDITIONS OF ANY KIND, either express or implied.
 * See the License for the specific language governing permissions and
 * limitations under the License.
 */
package org.apache.cassandra.config;

import java.io.DataInput;
import java.lang.reflect.Constructor;
import java.lang.reflect.InvocationTargetException;
import java.lang.reflect.Method;
import java.nio.ByteBuffer;
import java.util.*;

import com.google.common.annotations.VisibleForTesting;
import com.google.common.base.Objects;
import com.google.common.collect.MapDifference;
import com.google.common.collect.Maps;
import org.apache.commons.lang.ArrayUtils;
import org.apache.commons.lang.StringUtils;
import org.apache.commons.lang.builder.EqualsBuilder;
import org.apache.commons.lang.builder.HashCodeBuilder;
import org.apache.commons.lang.builder.ToStringBuilder;
import org.slf4j.Logger;
import org.slf4j.LoggerFactory;

import org.apache.cassandra.cql3.ColumnNameBuilder;
import org.apache.cassandra.cql3.CFDefinition;
import org.apache.cassandra.cql3.QueryProcessor;
import org.apache.cassandra.cql3.UntypedResultSet;
import org.apache.cassandra.cql3.statements.CreateColumnFamilyStatement;
import org.apache.cassandra.db.*;
import org.apache.cassandra.db.compaction.AbstractCompactionStrategy;
import org.apache.cassandra.db.compaction.LeveledCompactionStrategy;
import org.apache.cassandra.db.compaction.SizeTieredCompactionStrategy;
import org.apache.cassandra.db.index.SecondaryIndex;
import org.apache.cassandra.db.marshal.*;
import org.apache.cassandra.exceptions.ConfigurationException;
import org.apache.cassandra.exceptions.InvalidRequestException;
import org.apache.cassandra.exceptions.RequestValidationException;
import org.apache.cassandra.exceptions.SyntaxException;
import org.apache.cassandra.io.compress.CompressionParameters;
import org.apache.cassandra.io.compress.LZ4Compressor;
import org.apache.cassandra.io.sstable.Descriptor;
import org.apache.cassandra.thrift.IndexType;
import org.apache.cassandra.tracing.Tracing;
import org.apache.cassandra.utils.ByteBufferUtil;
import org.apache.cassandra.utils.FBUtilities;

import static org.apache.cassandra.utils.FBUtilities.*;

public final class CFMetaData
{
    //
    // !! Important !!
    // This class can be tricky to modify.  Please read http://wiki.apache.org/cassandra/ConfigurationNotes
    // for how to do so safely.
    //

    private static final Logger logger = LoggerFactory.getLogger(CFMetaData.class);

    public final static double DEFAULT_READ_REPAIR_CHANCE = 0.1;
    public final static double DEFAULT_DCLOCAL_READ_REPAIR_CHANCE = 0.0;
    public final static boolean DEFAULT_REPLICATE_ON_WRITE = true;
    public final static int DEFAULT_GC_GRACE_SECONDS = 864000;
    public final static int DEFAULT_MIN_COMPACTION_THRESHOLD = 4;
    public final static int DEFAULT_MAX_COMPACTION_THRESHOLD = 32;
    public final static Class<? extends AbstractCompactionStrategy> DEFAULT_COMPACTION_STRATEGY_CLASS = SizeTieredCompactionStrategy.class;
    public final static ByteBuffer DEFAULT_KEY_NAME = ByteBufferUtil.bytes("KEY");
    public final static Caching DEFAULT_CACHING_STRATEGY = Caching.KEYS_ONLY;
    public final static int DEFAULT_DEFAULT_TIME_TO_LIVE = 0;
    public final static SpeculativeRetry DEFAULT_SPECULATIVE_RETRY = new SpeculativeRetry(SpeculativeRetry.RetryType.NONE, 0);
    public final static int DEFAULT_INDEX_INTERVAL = 128;
    public final static boolean DEFAULT_POPULATE_IO_CACHE_ON_FLUSH = false;

    // Note that this is the default only for user created tables
    public final static String DEFAULT_COMPRESSOR = LZ4Compressor.class.getCanonicalName();

    @Deprecated
    public static final CFMetaData OldStatusCf = newSystemMetadata(Table.SYSTEM_KS, SystemTable.OLD_STATUS_CF, 0, "unused", BytesType.instance, null);
    @Deprecated
    public static final CFMetaData OldHintsCf = newSystemMetadata(Table.SYSTEM_KS, SystemTable.OLD_HINTS_CF, 1, "unused", BytesType.instance, BytesType.instance);
    @Deprecated
    public static final CFMetaData OldMigrationsCf = newSystemMetadata(Table.SYSTEM_KS, DefsTable.OLD_MIGRATIONS_CF, 2, "unused", TimeUUIDType.instance, null);
    @Deprecated
    public static final CFMetaData OldSchemaCf = newSystemMetadata(Table.SYSTEM_KS, DefsTable.OLD_SCHEMA_CF, 3, "unused", UTF8Type.instance, null);

    public static final CFMetaData IndexCf = compile(5, "CREATE TABLE \"" + SystemTable.INDEX_CF + "\" ("
                                                        + "table_name text,"
                                                        + "index_name text,"
                                                        + "PRIMARY KEY (table_name, index_name)"
                                                        + ") WITH COMPACT STORAGE AND COMMENT='indexes that have been completed'");

    public static final CFMetaData CounterIdCf = compile(6, "CREATE TABLE \"" + SystemTable.COUNTER_ID_CF + "\" ("
                                                            + "key text,"
                                                            + "id timeuuid,"
                                                            + "PRIMARY KEY (key, id)"
                                                            + ") WITH COMPACT STORAGE AND COMMENT='counter node IDs'");

    // new-style schema
    public static final CFMetaData SchemaKeyspacesCf = compile(8, "CREATE TABLE " + SystemTable.SCHEMA_KEYSPACES_CF + "("
                                                                  + "keyspace_name text PRIMARY KEY,"
                                                                  + "durable_writes boolean,"
                                                                  + "strategy_class text,"
                                                                  + "strategy_options text"
                                                                  + ") WITH COMPACT STORAGE AND COMMENT='keyspace definitions' AND gc_grace_seconds=8640");

    public static final CFMetaData SchemaColumnFamiliesCf = compile(9, "CREATE TABLE " + SystemTable.SCHEMA_COLUMNFAMILIES_CF + "("
                                                                       + "keyspace_name text,"
                                                                       + "columnfamily_name text,"
                                                                       + "id int,"
                                                                       + "type text,"
                                                                       + "comparator text,"
                                                                       + "subcomparator text,"
                                                                       + "comment text,"
                                                                       + "read_repair_chance double,"
                                                                       + "local_read_repair_chance double,"
                                                                       + "replicate_on_write boolean,"
                                                                       + "gc_grace_seconds int,"
                                                                       + "default_validator text,"
                                                                       + "key_validator text,"
                                                                       + "min_compaction_threshold int,"
                                                                       + "max_compaction_threshold int,"
<<<<<<< HEAD
                                                                       + "memtable_flush_period_in_ms int,"
=======
>>>>>>> a9ec77eb
                                                                       + "key_alias text," // that one is kept for compatibility sake
                                                                       + "key_aliases text,"
                                                                       + "bloom_filter_fp_chance double,"
                                                                       + "caching text,"
<<<<<<< HEAD
                                                                       + "default_time_to_live int,"
=======
                                                                       + "populate_io_cache_on_flush boolean,"
>>>>>>> a9ec77eb
                                                                       + "compaction_strategy_class text,"
                                                                       + "compression_parameters text,"
                                                                       + "value_alias text,"
                                                                       + "column_aliases text,"
                                                                       + "compaction_strategy_options text,"
                                                                       + "default_read_consistency text,"
                                                                       + "default_write_consistency text,"
<<<<<<< HEAD
                                                                       + "speculative_retry text,"
                                                                       + "populate_io_cache_on_flush boolean,"
                                                                       + "dropped_columns map<text, bigint>,"
=======
>>>>>>> a9ec77eb
                                                                       + "PRIMARY KEY (keyspace_name, columnfamily_name)"
                                                                       + ") WITH COMMENT='ColumnFamily definitions' AND gc_grace_seconds=8640");

    public static final CFMetaData SchemaColumnsCf = compile(10, "CREATE TABLE " + SystemTable.SCHEMA_COLUMNS_CF + "("
<<<<<<< HEAD
                                                               + "keyspace_name text,"
                                                               + "columnfamily_name text,"
                                                               + "column_name text,"
                                                               + "validator text,"
                                                               + "index_type text,"
                                                               + "index_options text,"
                                                               + "index_name text,"
                                                               + "component_index int,"
                                                               + "type text,"
                                                               + "PRIMARY KEY(keyspace_name, columnfamily_name, column_name)"
                                                               + ") WITH COMMENT='ColumnFamily column attributes' AND gc_grace_seconds=8640");
=======
                                                                 + "keyspace_name text,"
                                                                 + "columnfamily_name text,"
                                                                 + "column_name text,"
                                                                 + "validator text,"
                                                                 + "index_type text,"
                                                                 + "index_options text,"
                                                                 + "index_name text,"
                                                                 + "component_index int,"
                                                                 + "PRIMARY KEY(keyspace_name, columnfamily_name, column_name)"
                                                                 + ") WITH COMMENT='ColumnFamily column attributes' AND gc_grace_seconds=8640");
>>>>>>> a9ec77eb

    public static final CFMetaData HintsCf = compile("CREATE TABLE " + SystemTable.HINTS_CF + " ("
                                                         + "target_id uuid,"
                                                         + "hint_id timeuuid,"
                                                         + "message_version int,"
                                                         + "mutation blob,"
                                                         + "PRIMARY KEY (target_id, hint_id, message_version)"
                                                         + ") WITH COMPACT STORAGE "
                                                         + "AND COMPACTION={'class' : 'SizeTieredCompactionStrategy', 'enabled' : false} "
                                                         + "AND COMMENT='hints awaiting delivery'"
                                                         + "AND gc_grace_seconds=0");

    public static final CFMetaData PeersCf = compile("CREATE TABLE " + SystemTable.PEERS_CF + " ("
                                                         + "peer inet PRIMARY KEY,"
                                                         + "host_id uuid,"
                                                         + "tokens set<varchar>,"
                                                         + "schema_version uuid,"
                                                         + "release_version text,"
                                                         + "rpc_address inet,"
                                                         + "data_center text,"
                                                         + "rack text"
                                                         + ") WITH COMMENT='known peers in the cluster'");

    public static final CFMetaData PeerEventsCf = compile("CREATE TABLE " + SystemTable.PEER_EVENTS_CF + " ("
                                                        + "peer inet PRIMARY KEY,"
                                                        + "hints_dropped map<uuid, int>"
                                                        + ") WITH COMMENT='cf contains events related to peers'");

    public static final CFMetaData LocalCf = compile("CREATE TABLE " + SystemTable.LOCAL_CF + " ("
                                                         + "key text PRIMARY KEY,"
                                                         + "tokens set<varchar>,"
                                                         + "cluster_name text,"
                                                         + "gossip_generation int,"
                                                         + "bootstrapped text,"
                                                         + "host_id uuid,"
                                                         + "release_version text,"
                                                         + "thrift_version text,"
                                                         + "cql_version text,"
                                                         + "data_center text,"
                                                         + "rack text,"
                                                         + "partitioner text,"
                                                         + "schema_version uuid,"
                                                         + "truncated_at map<uuid, blob>"
                                                         + ") WITH COMMENT='information about the local node'");

    public static final CFMetaData TraceSessionsCf = compile("CREATE TABLE " + Tracing.SESSIONS_CF + " ("
<<<<<<< HEAD
                                                               + "  session_id uuid PRIMARY KEY,"
                                                               + "  coordinator inet,"
                                                               + "  request text,"
                                                               + "  started_at timestamp,"
                                                               + "  parameters map<text, text>,"
                                                               + "  duration int"
                                                               + ") WITH COMMENT='traced sessions'", Tracing.TRACE_KS);

    public static final CFMetaData TraceEventsCf = compile("CREATE TABLE " + Tracing.EVENTS_CF + " ("
                                                               + "  session_id uuid,"
                                                               + "  event_id timeuuid,"
                                                               + "  source inet,"
                                                               + "  thread text,"
                                                               + "  activity text,"
                                                               + "  source_elapsed int,"
                                                               + "  PRIMARY KEY (session_id, event_id)"
                                                               + ");", Tracing.TRACE_KS);
=======
                                                             + "session_id uuid PRIMARY KEY,"
                                                             + "coordinator inet,"
                                                             + "request text,"
                                                             + "started_at timestamp,"
                                                             + "parameters map<text, text>,"
                                                             + "duration int"
                                                             + ") WITH COMMENT='traced sessions'",
                                                             Tracing.TRACE_KS);

    public static final CFMetaData TraceEventsCf = compile("CREATE TABLE " + Tracing.EVENTS_CF + " ("
                                                           + "session_id uuid,"
                                                           + "event_id timeuuid,"
                                                           + "source inet,"
                                                           + "thread text,"
                                                           + "activity text,"
                                                           + "source_elapsed int,"
                                                           + "PRIMARY KEY (session_id, event_id)"
                                                           + ")",
                                                           Tracing.TRACE_KS);
>>>>>>> a9ec77eb

    public static final CFMetaData BatchlogCf = compile("CREATE TABLE " + SystemTable.BATCHLOG_CF + " ("
                                                            + "id uuid PRIMARY KEY,"
                                                            + "written_at timestamp,"
                                                            + "data blob"
                                                            + ") WITH COMMENT='uncommited batches' AND gc_grace_seconds=0 "
                                                            + "AND COMPACTION={'class' : 'SizeTieredCompactionStrategy', 'min_threshold' : 2}");

    public static final CFMetaData RangeXfersCf = compile("CREATE TABLE " + SystemTable.RANGE_XFERS_CF + " ("
                                                              + "token_bytes blob PRIMARY KEY,"
                                                              + "requested_at timestamp"
                                                              + ") WITH COMMENT='ranges requested for transfer here'");

    public static final CFMetaData CompactionLogCf = compile("CREATE TABLE " + SystemTable.COMPACTION_LOG + " ("
                                                                 + "id uuid PRIMARY KEY,"
                                                                 + "keyspace_name text,"
                                                                 + "columnfamily_name text,"
                                                                 + "inputs set<int>"
                                                                 + ") WITH COMMENT='unfinished compactions'");

    public static final CFMetaData PaxosCf = compile("CREATE TABLE " + SystemTable.PAXOS_CF + " ("
                                                                 + "row_key blob,"
                                                                 + "cf_id UUID,"
                                                                 + "in_progress_ballot timeuuid,"
                                                                 + "proposal blob,"
                                                                 + "most_recent_commit_at timeuuid,"
                                                                 + "most_recent_commit blob,"
                                                                 + "PRIMARY KEY (row_key, cf_id)"
                                                                 + ") WITH COMMENT='in-progress paxos proposals'");

    public enum Caching
    {
        ALL, KEYS_ONLY, ROWS_ONLY, NONE;

        public static Caching fromString(String cache) throws ConfigurationException
        {
            try
            {
                return valueOf(cache.toUpperCase());
            }
            catch (IllegalArgumentException e)
            {
                throw new ConfigurationException(String.format("%s not found, available types: %s.", cache, StringUtils.join(values(), ", ")));
            }
        }
    }

    public static class SpeculativeRetry
    {
        public enum RetryType
        {
            NONE, CUSTOM, PERCENTILE, ALWAYS;
        }

        public final RetryType type;
        public final long value;

        private SpeculativeRetry(RetryType type, long value)
        {
            this.type = type;
            this.value = value;
        }

        public static SpeculativeRetry fromString(String retry) throws ConfigurationException
        {
            String name = retry.toUpperCase();
            try
            {
                if (name.endsWith(RetryType.PERCENTILE.toString()))
                {
                    long value = Long.parseLong(name.substring(0, name.length() - 10));
                    if (value > 100 || value < 0)
                        throw new ConfigurationException("PERCENTILE should be between 0 and 100");
                    return new SpeculativeRetry(RetryType.PERCENTILE, value);
                }
                else if (name.endsWith("MS"))
                {
                    long value = Long.parseLong(name.substring(0, name.length() - 2));
                    return new SpeculativeRetry(RetryType.CUSTOM, value);
                }
                else
                {
                    return new SpeculativeRetry(RetryType.valueOf(name), 0);
                }
            }
            catch (IllegalArgumentException e)
            {
                // ignore to throw the below exception.
            }
            throw new ConfigurationException("invalid speculative_retry type: " + retry);
        }

        @Override
        public boolean equals(Object obj)
        {
            if (! (obj instanceof SpeculativeRetry))
                return false;
            SpeculativeRetry rhs = (SpeculativeRetry) obj;
            return Objects.equal(type, rhs.type) && Objects.equal(value, rhs.value);
        }

        @Override
        public String toString()
        {
            switch (type)
            {
            case PERCENTILE:
                return value + "PERCENTILE";
            case CUSTOM:
                return value + "MS";
            default:
                return type.toString();
            }
        }
    }

    //REQUIRED
    public final UUID cfId;                           // internal id, never exposed to user
    public final String ksName;                       // name of keyspace
    public final String cfName;                       // name of this column family
    public final ColumnFamilyType cfType;             // standard, super
    public volatile AbstractType<?> comparator;          // bytes, long, timeuuid, utf8, etc.

    //OPTIONAL
    private volatile String comment = "";
    private volatile double readRepairChance = DEFAULT_READ_REPAIR_CHANCE;
    private volatile double dcLocalReadRepairChance = DEFAULT_DCLOCAL_READ_REPAIR_CHANCE;
    private volatile boolean replicateOnWrite = DEFAULT_REPLICATE_ON_WRITE;
    private volatile int gcGraceSeconds = DEFAULT_GC_GRACE_SECONDS;
    private volatile AbstractType<?> defaultValidator = BytesType.instance;
    private volatile AbstractType<?> keyValidator = BytesType.instance;
    private volatile int minCompactionThreshold = DEFAULT_MIN_COMPACTION_THRESHOLD;
    private volatile int maxCompactionThreshold = DEFAULT_MAX_COMPACTION_THRESHOLD;
    private volatile Double bloomFilterFpChance = null;
    private volatile Caching caching = DEFAULT_CACHING_STRATEGY;
    private volatile int indexInterval = DEFAULT_INDEX_INTERVAL;
    private int memtableFlushPeriod = 0;
    private volatile int defaultTimeToLive = DEFAULT_DEFAULT_TIME_TO_LIVE;
    private volatile SpeculativeRetry speculativeRetry = DEFAULT_SPECULATIVE_RETRY;
    private volatile boolean populateIoCacheOnFlush = DEFAULT_POPULATE_IO_CACHE_ON_FLUSH;
    private volatile Map<ByteBuffer, Long> droppedColumns = new HashMap<ByteBuffer, Long>();

    /*
     * All CQL3 columns definition are stored in the column_metadata map.
     * On top of that, we keep separated collection of each kind of definition, to
     * 1) allow easy access to each kind and 2) for the partition key and
     * clustering key ones, those list are ordered by the "component index" of the
     * elements.
     */
    private volatile Map<ByteBuffer, ColumnDefinition> column_metadata = new HashMap<ByteBuffer,ColumnDefinition>();
    private volatile List<ColumnDefinition> partitionKeyColumns;  // Always of size keyValidator.componentsCount, null padded if necessary
    private volatile List<ColumnDefinition> clusteringKeyColumns; // Of size comparator.componentsCount or comparator.componentsCount -1, null padded if necessary
    private volatile Set<ColumnDefinition> regularColumns;
    private volatile ColumnDefinition compactValueColumn;

    public volatile Class<? extends AbstractCompactionStrategy> compactionStrategyClass = DEFAULT_COMPACTION_STRATEGY_CLASS;
    public volatile Map<String, String> compactionStrategyOptions = new HashMap<String, String>();

    public volatile CompressionParameters compressionParameters = new CompressionParameters(null);

    // Processed infos used by CQL. This can be fully reconstructed from the CFMedata,
    // so it's not saved on disk. It is however costlyish to recreate for each query
    // so we cache it here (and update on each relevant CFMetadata change)
    private volatile CFDefinition cqlCfDef;

    public CFMetaData comment(String prop) { comment = enforceCommentNotNull(prop); return this;}
    public CFMetaData readRepairChance(double prop) {readRepairChance = prop; return this;}
    public CFMetaData dcLocalReadRepairChance(double prop) {dcLocalReadRepairChance = prop; return this;}
    public CFMetaData replicateOnWrite(boolean prop) {replicateOnWrite = prop; return this;}
    public CFMetaData gcGraceSeconds(int prop) {gcGraceSeconds = prop; return this;}
    public CFMetaData defaultValidator(AbstractType<?> prop) {defaultValidator = prop; updateCfDef(); return this;}
    public CFMetaData keyValidator(AbstractType<?> prop) {keyValidator = prop; updateCfDef(); return this;}
    public CFMetaData minCompactionThreshold(int prop) {minCompactionThreshold = prop; return this;}
    public CFMetaData maxCompactionThreshold(int prop) {maxCompactionThreshold = prop; return this;}
    public CFMetaData columnMetadata(Map<ByteBuffer,ColumnDefinition> prop) {column_metadata = prop; updateCfDef(); return this;}
    public CFMetaData compactionStrategyClass(Class<? extends AbstractCompactionStrategy> prop) {compactionStrategyClass = prop; return this;}
    public CFMetaData compactionStrategyOptions(Map<String, String> prop) {compactionStrategyOptions = prop; return this;}
    public CFMetaData compressionParameters(CompressionParameters prop) {compressionParameters = prop; return this;}
    public CFMetaData bloomFilterFpChance(Double prop) {bloomFilterFpChance = prop; return this;}
    public CFMetaData caching(Caching prop) {caching = prop; return this;}
    public CFMetaData indexInterval(int prop) {indexInterval = prop; return this;}
    public CFMetaData memtableFlushPeriod(int prop) {memtableFlushPeriod = prop; return this;}
    public CFMetaData defaultTimeToLive(int prop) {defaultTimeToLive = prop; return this;}
    public CFMetaData speculativeRetry(SpeculativeRetry prop) {speculativeRetry = prop; return this;}
    public CFMetaData populateIoCacheOnFlush(boolean prop) {populateIoCacheOnFlush = prop; return this;}
    public CFMetaData droppedColumns(Map<ByteBuffer, Long> cols) {droppedColumns = cols; return this;}

    public CFMetaData(String keyspace, String name, ColumnFamilyType type, AbstractType<?> comp, AbstractType<?> subcc)
    {
        this(keyspace, name, type,  makeComparator(type, comp, subcc));
    }

    public CFMetaData(String keyspace, String name, ColumnFamilyType type, AbstractType<?> comp)
    {
        this(keyspace, name, type, comp, getId(keyspace, name));
    }

    @VisibleForTesting
    CFMetaData(String keyspace, String name, ColumnFamilyType type, AbstractType<?> comp,  UUID id)
    {
        // Final fields must be set in constructor
        ksName = keyspace;
        cfName = name;
        cfType = type;
        comparator = comp;
        cfId = id;

        updateCfDef(); // init cqlCfDef
    }

    private static CFMetaData compile(String cql, String keyspace)
    {
        return compile(null, cql, keyspace);
    }

    private static CFMetaData compile(Integer id, String cql, String keyspace)
    {
        try
        {
            CreateColumnFamilyStatement statement = (CreateColumnFamilyStatement) QueryProcessor.parseStatement(cql).prepare().statement;
            CFMetaData cfmd = newSystemMetadata(keyspace, statement.columnFamily(), id, "", statement.comparator, null);
            statement.applyPropertiesTo(cfmd);
            return cfmd;
        }
        catch (RequestValidationException e)
        {
            throw new RuntimeException(e);
        }
    }

    private static CFMetaData compile(String cql)
    {
        return compile(null, cql, Table.SYSTEM_KS);
    }

    private static CFMetaData compile(int id, String cql)
    {
        return compile(id, cql, Table.SYSTEM_KS);
    }

    private static AbstractType<?> makeComparator(ColumnFamilyType cftype, AbstractType<?> comp, AbstractType<?> subcc)
    {
        return cftype == ColumnFamilyType.Super
             ? CompositeType.getInstance(comp, subcc == null ? BytesType.instance : subcc)
             : comp;
    }

    private static String enforceCommentNotNull (CharSequence comment)
    {
        return (comment == null) ? "" : comment.toString();
    }

    static UUID getId(String ksName, String cfName)
    {
        return UUID.nameUUIDFromBytes(ArrayUtils.addAll(ksName.getBytes(), cfName.getBytes()));
    }

    private static CFMetaData newSystemMetadata(String keyspace, String cfName, int oldCfId, String comment, AbstractType<?> comparator, AbstractType<?> subcc)
    {
        ColumnFamilyType type = subcc == null ? ColumnFamilyType.Standard : ColumnFamilyType.Super;
        CFMetaData newCFMD = new CFMetaData(keyspace, cfName, type, comparator,  subcc);

        // adding old -> new style ID mapping to support backward compatibility
        Schema.instance.addOldCfIdMapping(oldCfId, newCFMD.cfId);

        return newCFMD.comment(comment)
                .readRepairChance(0)
                .dcLocalReadRepairChance(0)
                .gcGraceSeconds(0);
    }

    public static CFMetaData newIndexMetadata(CFMetaData parent, ColumnDefinition info, AbstractType<?> columnComparator)
    {
        // Depends on parent's cache setting, turn on its index CF's cache.
        // Here, only key cache is enabled, but later (in KeysIndex) row cache will be turned on depending on cardinality.
        Caching indexCaching = parent.getCaching() == Caching.ALL || parent.getCaching() == Caching.KEYS_ONLY
                             ? Caching.KEYS_ONLY
                             : Caching.NONE;

        return new CFMetaData(parent.ksName, parent.indexColumnFamilyName(info), ColumnFamilyType.Standard, columnComparator, (AbstractType)null)
                             .keyValidator(info.getValidator())
                             .readRepairChance(0.0)
                             .dcLocalReadRepairChance(0.0)
                             .gcGraceSeconds(0)
                             .caching(indexCaching)
                             .speculativeRetry(parent.speculativeRetry)
                             .compactionStrategyClass(parent.compactionStrategyClass)
                             .compactionStrategyOptions(parent.compactionStrategyOptions)
                             .reloadSecondaryIndexMetadata(parent);
    }

    public CFMetaData reloadSecondaryIndexMetadata(CFMetaData parent)
    {
        minCompactionThreshold(parent.minCompactionThreshold);
        maxCompactionThreshold(parent.maxCompactionThreshold);
        compactionStrategyClass(parent.compactionStrategyClass);
        compactionStrategyOptions(parent.compactionStrategyOptions);
        compressionParameters(parent.compressionParameters);
        return this;
    }

    public CFMetaData clone()
    {
        return copyOpts(new CFMetaData(ksName, cfName, cfType, comparator, cfId), this);
    }

    // Create a new CFMD by changing just the cfName
    public static CFMetaData rename(CFMetaData cfm, String newName)
    {
        return copyOpts(new CFMetaData(cfm.ksName, newName, cfm.cfType, cfm.comparator, cfm.cfId), cfm);
    }

    static CFMetaData copyOpts(CFMetaData newCFMD, CFMetaData oldCFMD)
    {
        Map<ByteBuffer, ColumnDefinition> clonedColumns = new HashMap<ByteBuffer, ColumnDefinition>();
        for (ColumnDefinition cd : oldCFMD.column_metadata.values())
        {
            ColumnDefinition cloned = cd.clone();
            clonedColumns.put(cloned.name, cloned);
        }
        return newCFMD.comment(oldCFMD.comment)
                      .readRepairChance(oldCFMD.readRepairChance)
                      .dcLocalReadRepairChance(oldCFMD.dcLocalReadRepairChance)
                      .replicateOnWrite(oldCFMD.replicateOnWrite)
                      .gcGraceSeconds(oldCFMD.gcGraceSeconds)
                      .defaultValidator(oldCFMD.defaultValidator)
                      .keyValidator(oldCFMD.keyValidator)
                      .minCompactionThreshold(oldCFMD.minCompactionThreshold)
                      .maxCompactionThreshold(oldCFMD.maxCompactionThreshold)
                      .columnMetadata(clonedColumns)
                      .compactionStrategyClass(oldCFMD.compactionStrategyClass)
                      .compactionStrategyOptions(oldCFMD.compactionStrategyOptions)
                      .compressionParameters(oldCFMD.compressionParameters)
                      .bloomFilterFpChance(oldCFMD.bloomFilterFpChance)
                      .caching(oldCFMD.caching)
                      .defaultTimeToLive(oldCFMD.defaultTimeToLive)
                      .indexInterval(oldCFMD.indexInterval)
                      .speculativeRetry(oldCFMD.speculativeRetry)
                      .memtableFlushPeriod(oldCFMD.memtableFlushPeriod)
                      .populateIoCacheOnFlush(oldCFMD.populateIoCacheOnFlush)
                      .droppedColumns(oldCFMD.droppedColumns);
    }

    /**
     * generate a column family name for an index corresponding to the given column.
     * This is NOT the same as the index's name! This is only used in sstable filenames and is not exposed to users.
     *
     * @param info A definition of the column with index
     *
     * @return name of the index ColumnFamily
     */
    public String indexColumnFamilyName(ColumnDefinition info)
    {
        // TODO simplify this when info.index_name is guaranteed to be set
        return cfName + Directories.SECONDARY_INDEX_NAME_SEPARATOR + (info.getIndexName() == null ? ByteBufferUtil.bytesToHex(info.name) : info.getIndexName());
    }

    public String getComment()
    {
        return comment;
    }

    public boolean isSuper()
    {
        return cfType == ColumnFamilyType.Super;
    }

    public double getReadRepairChance()
    {
        return readRepairChance;
    }

    public double getDcLocalReadRepair()
    {
        return dcLocalReadRepairChance;
    }

    public ReadRepairDecision newReadRepairDecision()
    {
        double chance = FBUtilities.threadLocalRandom().nextDouble();
        if (getReadRepairChance() > chance)
            return ReadRepairDecision.GLOBAL;

        if (getDcLocalReadRepair() > chance)
            return ReadRepairDecision.DC_LOCAL;

        return ReadRepairDecision.NONE;
    }

    public boolean getReplicateOnWrite()
    {
        return replicateOnWrite;
    }

    public boolean populateIoCacheOnFlush()
    {
        return populateIoCacheOnFlush;
    }

    public int getGcGraceSeconds()
    {
        return gcGraceSeconds;
    }

    public AbstractType<?> getDefaultValidator()
    {
        return defaultValidator;
    }

    public AbstractType<?> getKeyValidator()
    {
        return keyValidator;
    }

    public Integer getMinCompactionThreshold()
    {
        return minCompactionThreshold;
    }

    public Integer getMaxCompactionThreshold()
    {
        return maxCompactionThreshold;
    }

    // Used by CQL2 only.
    public ByteBuffer getKeyName()
    {
        if (partitionKeyColumns.size() > 1)
            throw new IllegalStateException("Cannot acces column family with composite key from CQL < 3.0.0");

        return partitionKeyColumns.get(0) == null ? DEFAULT_KEY_NAME : partitionKeyColumns.get(0).name;
    }

    public CompressionParameters compressionParameters()
    {
        return compressionParameters;
    }

    public Collection<ColumnDefinition> allColumns()
    {
        return column_metadata.values();
    }

    public List<ColumnDefinition> partitionKeyColumns()
    {
        return partitionKeyColumns;
    }

    public List<ColumnDefinition> clusteringKeyColumns()
    {
        return clusteringKeyColumns;
    }

    public Set<ColumnDefinition> regularColumns()
    {
        return regularColumns;
    }

    public ColumnDefinition compactValueColumn()
    {
        return compactValueColumn;
    }

    public double getBloomFilterFpChance()
    {
        // we disallow bFFPC==null starting in 1.2.1 but tolerated it before that
        return (bloomFilterFpChance == null || bloomFilterFpChance == 0)
               ? compactionStrategyClass == LeveledCompactionStrategy.class ? 0.1 : 0.01
               : bloomFilterFpChance;
    }

    public Caching getCaching()
    {
        return caching;
    }

    public int getIndexInterval()
    {
        return indexInterval;
    }

    public SpeculativeRetry getSpeculativeRetry()
    {
        return speculativeRetry;
    }

    public int getMemtableFlushPeriod()
    {
        return memtableFlushPeriod;
    }

    public int getDefaultTimeToLive()
    {
        return defaultTimeToLive;
    }

    public Map<ByteBuffer, Long> getDroppedColumns()
    {
        return droppedColumns;
    }

    public boolean equals(Object obj)
    {
        if (obj == this)
        {
            return true;
        }
        else if (obj == null || obj.getClass() != getClass())
        {
            return false;
        }

        CFMetaData rhs = (CFMetaData) obj;
        return new EqualsBuilder()
            .append(ksName, rhs.ksName)
            .append(cfName, rhs.cfName)
            .append(cfType, rhs.cfType)
            .append(comparator, rhs.comparator)
            .append(comment, rhs.comment)
            .append(readRepairChance, rhs.readRepairChance)
            .append(dcLocalReadRepairChance, rhs.dcLocalReadRepairChance)
            .append(replicateOnWrite, rhs.replicateOnWrite)
            .append(gcGraceSeconds, rhs.gcGraceSeconds)
            .append(defaultValidator, rhs.defaultValidator)
            .append(keyValidator, rhs.keyValidator)
            .append(minCompactionThreshold, rhs.minCompactionThreshold)
            .append(maxCompactionThreshold, rhs.maxCompactionThreshold)
            .append(cfId, rhs.cfId)
            .append(column_metadata, rhs.column_metadata)
            .append(compactionStrategyClass, rhs.compactionStrategyClass)
            .append(compactionStrategyOptions, rhs.compactionStrategyOptions)
            .append(compressionParameters, rhs.compressionParameters)
            .append(bloomFilterFpChance, rhs.bloomFilterFpChance)
            .append(memtableFlushPeriod, rhs.memtableFlushPeriod)
            .append(caching, rhs.caching)
            .append(defaultTimeToLive, rhs.defaultTimeToLive)
            .append(indexInterval, rhs.indexInterval)
            .append(speculativeRetry, rhs.speculativeRetry)
            .append(populateIoCacheOnFlush, rhs.populateIoCacheOnFlush)
            .append(droppedColumns, rhs.droppedColumns)
            .isEquals();
    }

    public int hashCode()
    {
        return new HashCodeBuilder(29, 1597)
            .append(ksName)
            .append(cfName)
            .append(cfType)
            .append(comparator)
            .append(comment)
            .append(readRepairChance)
            .append(dcLocalReadRepairChance)
            .append(replicateOnWrite)
            .append(gcGraceSeconds)
            .append(defaultValidator)
            .append(keyValidator)
            .append(minCompactionThreshold)
            .append(maxCompactionThreshold)
            .append(cfId)
            .append(column_metadata)
            .append(compactionStrategyClass)
            .append(compactionStrategyOptions)
            .append(compressionParameters)
            .append(bloomFilterFpChance)
            .append(memtableFlushPeriod)
            .append(caching)
            .append(defaultTimeToLive)
            .append(indexInterval)
            .append(speculativeRetry)
            .append(populateIoCacheOnFlush)
            .append(droppedColumns)
            .toHashCode();
    }

    public AbstractType<?> getValueValidator(ByteBuffer column)
    {
        return getValueValidator(getColumnDefinition(column));
    }

    public AbstractType<?> getValueValidator(ColumnDefinition columnDefinition)
    {
        return columnDefinition == null
               ? defaultValidator
               : columnDefinition.getValidator();
    }

    /** applies implicit defaults to cf definition. useful in updates */
    public static void applyImplicitDefaults(org.apache.cassandra.thrift.CfDef cf_def)
    {
        if (!cf_def.isSetComment())
            cf_def.setComment("");
        if (!cf_def.isSetReplicate_on_write())
            cf_def.setReplicate_on_write(CFMetaData.DEFAULT_REPLICATE_ON_WRITE);
        if (!cf_def.isSetPopulate_io_cache_on_flush())
            cf_def.setPopulate_io_cache_on_flush(CFMetaData.DEFAULT_POPULATE_IO_CACHE_ON_FLUSH);
        if (!cf_def.isSetMin_compaction_threshold())
            cf_def.setMin_compaction_threshold(CFMetaData.DEFAULT_MIN_COMPACTION_THRESHOLD);
        if (!cf_def.isSetMax_compaction_threshold())
            cf_def.setMax_compaction_threshold(CFMetaData.DEFAULT_MAX_COMPACTION_THRESHOLD);
        if (cf_def.compaction_strategy == null)
            cf_def.compaction_strategy = DEFAULT_COMPACTION_STRATEGY_CLASS.getSimpleName();
        if (cf_def.compaction_strategy_options == null)
            cf_def.compaction_strategy_options = Collections.emptyMap();
        if (!cf_def.isSetCompression_options())
        {
            cf_def.setCompression_options(new HashMap<String, String>()
            {{
                if (DEFAULT_COMPRESSOR != null)
                    put(CompressionParameters.SSTABLE_COMPRESSION, DEFAULT_COMPRESSOR);
            }});
        }
        if (!cf_def.isSetDefault_time_to_live())
            cf_def.setDefault_time_to_live(CFMetaData.DEFAULT_DEFAULT_TIME_TO_LIVE);
        if (!cf_def.isSetDclocal_read_repair_chance())
            cf_def.setDclocal_read_repair_chance(CFMetaData.DEFAULT_DCLOCAL_READ_REPAIR_CHANCE);
    }

    public static CFMetaData fromThrift(org.apache.cassandra.thrift.CfDef cf_def) throws InvalidRequestException, ConfigurationException
    {
        ColumnFamilyType cfType = ColumnFamilyType.create(cf_def.column_type);
        if (cfType == null)
        {
          throw new InvalidRequestException("Invalid column type " + cf_def.column_type);
        }

        applyImplicitDefaults(cf_def);

        try
        {
            CFMetaData newCFMD = new CFMetaData(cf_def.keyspace,
                    cf_def.name,
                    cfType,
                    TypeParser.parse(cf_def.comparator_type),
                    cf_def.subcomparator_type == null ? null : TypeParser.parse(cf_def.subcomparator_type));

            if (cf_def.isSetGc_grace_seconds()) { newCFMD.gcGraceSeconds(cf_def.gc_grace_seconds); }
            if (cf_def.isSetMin_compaction_threshold()) { newCFMD.minCompactionThreshold(cf_def.min_compaction_threshold); }
            if (cf_def.isSetMax_compaction_threshold()) { newCFMD.maxCompactionThreshold(cf_def.max_compaction_threshold); }
            if (cf_def.isSetCompaction_strategy())
                newCFMD.compactionStrategyClass = createCompactionStrategy(cf_def.compaction_strategy);
            if (cf_def.isSetCompaction_strategy_options())
                newCFMD.compactionStrategyOptions(new HashMap<String, String>(cf_def.compaction_strategy_options));
            if (cf_def.isSetBloom_filter_fp_chance())
                newCFMD.bloomFilterFpChance(cf_def.bloom_filter_fp_chance);
            if (cf_def.isSetMemtable_flush_period_in_ms())
                newCFMD.memtableFlushPeriod(cf_def.memtable_flush_period_in_ms);
            if (cf_def.isSetCaching())
                newCFMD.caching(Caching.fromString(cf_def.caching));
            if (cf_def.isSetRead_repair_chance())
                newCFMD.readRepairChance(cf_def.read_repair_chance);
            if (cf_def.isSetDefault_time_to_live())
                newCFMD.defaultTimeToLive(cf_def.default_time_to_live);
            if (cf_def.isSetDclocal_read_repair_chance())
                newCFMD.dcLocalReadRepairChance(cf_def.dclocal_read_repair_chance);
            if (cf_def.isSetIndex_interval())
                newCFMD.indexInterval(cf_def.index_interval);
            if (cf_def.isSetSpeculative_retry())
                newCFMD.speculativeRetry(SpeculativeRetry.fromString(cf_def.speculative_retry));
            if (cf_def.isSetPopulate_io_cache_on_flush())
                newCFMD.populateIoCacheOnFlush(cf_def.populate_io_cache_on_flush);

            CompressionParameters cp = CompressionParameters.create(cf_def.compression_options);

            if (cf_def.isSetKey_validation_class()) { newCFMD.keyValidator(TypeParser.parse(cf_def.key_validation_class)); }
            if (cf_def.isSetKey_alias() && !(newCFMD.keyValidator instanceof CompositeType))
            {
                newCFMD.column_metadata.put(cf_def.key_alias, ColumnDefinition.partitionKeyDef(cf_def.key_alias, newCFMD.keyValidator, null));
            }

            return newCFMD.comment(cf_def.comment)
                          .replicateOnWrite(cf_def.replicate_on_write)
                          .defaultValidator(TypeParser.parse(cf_def.default_validation_class))
                          .columnMetadata(ColumnDefinition.fromThrift(cf_def.column_metadata, newCFMD.isSuper()))
                          .compressionParameters(cp)
                          .updateCfDef();
        }
        catch (SyntaxException e)
        {
            throw new ConfigurationException(e.getMessage());
        }
        catch (MarshalException e)
        {
            throw new ConfigurationException(e.getMessage());
        }
    }

    public void reload()
    {
        Row cfDefRow = SystemTable.readSchemaRow(ksName, cfName);

        if (cfDefRow.cf == null || cfDefRow.cf.getColumnCount() == 0)
            throw new RuntimeException(String.format("%s not found in the schema definitions table.", ksName + ":" + cfName));

        try
        {
            apply(fromSchema(cfDefRow));
        }
        catch (ConfigurationException e)
        {
            throw new RuntimeException(e);
        }
    }

    /**
     * Updates CFMetaData in-place to match cf_def
     *
     * *Note*: This method left public only for DefsTest, don't use directly!
     *
     * @throws ConfigurationException if ks/cf names or cf ids didn't match
     */
    public void apply(CFMetaData cfm) throws ConfigurationException
    {
        logger.debug("applying {} to {}", cfm, this);

        validateCompatility(cfm);

        // TODO: this method should probably return a new CFMetaData so that
        // 1) we can keep comparator final
        // 2) updates are applied atomically
        comparator = cfm.comparator;

        // compaction thresholds are checked by ThriftValidation. We shouldn't be doing
        // validation on the apply path; it's too late for that.

        comment = enforceCommentNotNull(cfm.comment);
        readRepairChance = cfm.readRepairChance;
        dcLocalReadRepairChance = cfm.dcLocalReadRepairChance;
        replicateOnWrite = cfm.replicateOnWrite;
        gcGraceSeconds = cfm.gcGraceSeconds;
        defaultValidator = cfm.defaultValidator;
        keyValidator = cfm.keyValidator;
        minCompactionThreshold = cfm.minCompactionThreshold;
        maxCompactionThreshold = cfm.maxCompactionThreshold;

        bloomFilterFpChance = cfm.bloomFilterFpChance;
        memtableFlushPeriod = cfm.memtableFlushPeriod;
        caching = cfm.caching;
        defaultTimeToLive = cfm.defaultTimeToLive;
        speculativeRetry = cfm.speculativeRetry;
        populateIoCacheOnFlush = cfm.populateIoCacheOnFlush;

        if (!cfm.droppedColumns.isEmpty())
            droppedColumns = cfm.droppedColumns;

        MapDifference<ByteBuffer, ColumnDefinition> columnDiff = Maps.difference(column_metadata, cfm.column_metadata);
        // columns that are no longer needed
        for (ColumnDefinition cd : columnDiff.entriesOnlyOnLeft().values())
            column_metadata.remove(cd.name);
        // newly added columns
        for (ColumnDefinition cd : columnDiff.entriesOnlyOnRight().values())
            column_metadata.put(cd.name, cd);
        // old columns with updated attributes
        for (ByteBuffer name : columnDiff.entriesDiffering().keySet())
        {
            ColumnDefinition oldDef = column_metadata.get(name);
            ColumnDefinition def = cfm.column_metadata.get(name);
            oldDef.apply(def, getColumnDefinitionComparator(oldDef));
        }

        compactionStrategyClass = cfm.compactionStrategyClass;
        compactionStrategyOptions = cfm.compactionStrategyOptions;

        compressionParameters = cfm.compressionParameters();

        updateCfDef();
        logger.debug("application result is {}", this);
    }

    public void validateCompatility(CFMetaData cfm) throws ConfigurationException
    {
        // validate
        if (!cfm.ksName.equals(ksName))
            throw new ConfigurationException(String.format("Keyspace mismatch (found %s; expected %s)",
                                                           cfm.ksName, ksName));
        if (!cfm.cfName.equals(cfName))
            throw new ConfigurationException(String.format("Column family mismatch (found %s; expected %s)",
                                                           cfm.cfName, cfName));
        if (!cfm.cfId.equals(cfId))
            throw new ConfigurationException(String.format("Column family ID mismatch (found %s; expected %s)",
                                                           cfm.cfId, cfId));

        if (!cfm.cfType.equals(cfType))
            throw new ConfigurationException("types do not match.");

        if (!cfm.comparator.isCompatibleWith(comparator))
            throw new ConfigurationException("comparators do not match or are not compatible.");
    }

    public static void validateCompactionOptions(Class<? extends AbstractCompactionStrategy> strategyClass, Map<String, String> options) throws ConfigurationException
    {
        try
        {
            if (options == null)
                return;

            Method validateMethod = strategyClass.getMethod("validateOptions", Map.class);
            Map<String, String> unknownOptions = (Map<String, String>) validateMethod.invoke(null, options);
            if (!unknownOptions.isEmpty())
                throw new ConfigurationException(String.format("Properties specified %s are not understood by %s", unknownOptions.keySet(), strategyClass.getSimpleName()));
        }
        catch (NoSuchMethodException e)
        {
            logger.warn("Compaction Strategy {} does not have a static validateOptions method. Validation ignored", strategyClass.getName());
        }
        catch (InvocationTargetException e)
        {
            if (e.getTargetException() instanceof ConfigurationException)
                throw (ConfigurationException) e.getTargetException();
            throw new ConfigurationException("Failed to validate compaction options");
        }
        catch (Exception e)
        {
            throw new ConfigurationException("Failed to validate compaction options");
        }
    }

    public static Class<? extends AbstractCompactionStrategy> createCompactionStrategy(String className) throws ConfigurationException
    {
        className = className.contains(".") ? className : "org.apache.cassandra.db.compaction." + className;
        Class<AbstractCompactionStrategy> strategyClass = FBUtilities.classForName(className, "compaction strategy");
        if (!AbstractCompactionStrategy.class.isAssignableFrom(strategyClass))
            throw new ConfigurationException(String.format("Specified compaction strategy class (%s) is not derived from AbstractReplicationStrategy", className));

        return strategyClass;
    }

    public AbstractCompactionStrategy createCompactionStrategyInstance(ColumnFamilyStore cfs)
    {
        try
        {
            Constructor<? extends AbstractCompactionStrategy> constructor = compactionStrategyClass.getConstructor(new Class[] {
                ColumnFamilyStore.class,
                Map.class // options
            });
            return constructor.newInstance(cfs, compactionStrategyOptions);
        }
        catch (NoSuchMethodException e)
        {
            throw new RuntimeException(e);
        }
        catch (InstantiationException e)
        {
            throw new RuntimeException(e);
        }
        catch (IllegalAccessException e)
        {
            throw new RuntimeException(e);
        }
        catch (InvocationTargetException e)
        {
            throw new RuntimeException(e);
        }
    }

    // converts CFM to thrift CfDef
    public org.apache.cassandra.thrift.CfDef toThrift()
    {
        org.apache.cassandra.thrift.CfDef def = new org.apache.cassandra.thrift.CfDef(ksName, cfName);
        def.setColumn_type(cfType.name());

        if (isSuper())
        {
            CompositeType ct = (CompositeType)comparator;
            def.setComparator_type(ct.types.get(0).toString());
            def.setSubcomparator_type(ct.types.get(1).toString());
        }
        else
        {
            def.setComparator_type(comparator.toString());
        }

        def.setComment(enforceCommentNotNull(comment));
        def.setRead_repair_chance(readRepairChance);
        def.setDclocal_read_repair_chance(dcLocalReadRepairChance);
        def.setReplicate_on_write(replicateOnWrite);
        def.setPopulate_io_cache_on_flush(populateIoCacheOnFlush);
        def.setGc_grace_seconds(gcGraceSeconds);
        def.setDefault_validation_class(defaultValidator == null ? null : defaultValidator.toString());
        def.setKey_validation_class(keyValidator.toString());
        def.setMin_compaction_threshold(minCompactionThreshold);
        def.setMax_compaction_threshold(maxCompactionThreshold);
        // We only return the alias if only one is set since thrift don't know about multiple key aliases
        if (partitionKeyColumns.size() == 1 && partitionKeyColumns.get(0) != null)
            def.setKey_alias(partitionKeyColumns.get(0).name);
        List<org.apache.cassandra.thrift.ColumnDef> column_meta = new ArrayList<org.apache.cassandra.thrift.ColumnDef>(column_metadata.size());
        for (ColumnDefinition cd : column_metadata.values())
        {
            if (cd.type == ColumnDefinition.Type.REGULAR)
                column_meta.add(cd.toThrift());
        }
        def.setColumn_metadata(column_meta);
        def.setCompaction_strategy(compactionStrategyClass.getName());
        def.setCompaction_strategy_options(new HashMap<String, String>(compactionStrategyOptions));
        def.setCompression_options(compressionParameters.asThriftOptions());
        if (bloomFilterFpChance != null)
            def.setBloom_filter_fp_chance(bloomFilterFpChance);
        def.setIndex_interval(indexInterval);
        def.setMemtable_flush_period_in_ms(memtableFlushPeriod);
        def.setCaching(caching.toString());
        def.setDefault_time_to_live(defaultTimeToLive);
        def.setSpeculative_retry(speculativeRetry.toString());
        return def;
    }

    /**
     * Returns the ColumnDefinition for {@code name}.
     *
     * Note that {@code name} correspond to the returned ColumnDefinition name,
     * and in particular for composite cfs, it should usually be only a
     * component of the full column name. If you have a full column name, use
     * getColumnDefinitionFromColumnName instead.
     */
    public ColumnDefinition getColumnDefinition(ByteBuffer name)
    {
            return column_metadata.get(name);
    }

    /**
     * Returns a ColumnDefinition given a full (internal) column name.
     */
    public ColumnDefinition getColumnDefinitionFromColumnName(ByteBuffer columnName)
    {
        if (!isSuper() && (comparator instanceof CompositeType))
        {
            CompositeType composite = (CompositeType)comparator;
            ByteBuffer[] components = composite.split(columnName);
            for (ColumnDefinition def : column_metadata.values())
            {
                ByteBuffer toCompare = def.componentIndex == null ? columnName : components[def.componentIndex];
                if (def.name.equals(toCompare))
                    return def;
            }
            return null;
        }
        else
        {
            return column_metadata.get(columnName);
        }
    }

    public ColumnDefinition getColumnDefinitionForIndex(String indexName)
    {
        for (ColumnDefinition def : column_metadata.values())
        {
            if (indexName.equals(def.getIndexName()))
                return def;
        }
        return null;
    }

    /**
     * Convert a null index_name to appropriate default name according to column status
     */
    public void addDefaultIndexNames() throws ConfigurationException
    {
        // if this is ColumnFamily update we need to add previously defined index names to the existing columns first
        UUID cfId = Schema.instance.getId(ksName, cfName);
        if (cfId != null)
        {
            CFMetaData cfm = Schema.instance.getCFMetaData(cfId);

            for (Map.Entry<ByteBuffer, ColumnDefinition> entry : column_metadata.entrySet())
            {
                ColumnDefinition newDef = entry.getValue();

                if (!cfm.column_metadata.containsKey(entry.getKey()) || newDef.getIndexType() == null)
                    continue;

                String oldIndexName = cfm.column_metadata.get(entry.getKey()).getIndexName();

                if (oldIndexName == null)
                    continue;

                if (newDef.getIndexName() != null && !oldIndexName.equals(newDef.getIndexName()))
                    throw new ConfigurationException("Can't modify index name: was '" + oldIndexName + "' changed to '" + newDef.getIndexName() + "'.");

                newDef.setIndexName(oldIndexName);
            }
        }

        Set<String> existingNames = existingIndexNames(null);
        for (ColumnDefinition column : column_metadata.values())
        {
            if (column.getIndexType() != null && column.getIndexName() == null)
            {
                String baseName = getDefaultIndexName(cfName, getColumnDefinitionComparator(column), column.name);
                String indexName = baseName;
                int i = 0;
                while (existingNames.contains(indexName))
                    indexName = baseName + '_' + (++i);
                column.setIndexName(indexName);
            }
        }
    }

    public static String getDefaultIndexName(String cfName, AbstractType<?> comparator, ByteBuffer columnName)
    {
        return (cfName + "_" + comparator.getString(columnName) + "_idx").replaceAll("\\W", "");
    }

    public Iterator<OnDiskAtom> getOnDiskIterator(DataInput in, int count, Descriptor.Version version)
    {
        return getOnDiskIterator(in, count, ColumnSerializer.Flag.LOCAL, (int) (System.currentTimeMillis() / 1000), version);
    }

    public Iterator<OnDiskAtom> getOnDiskIterator(DataInput in, int count, ColumnSerializer.Flag flag, int expireBefore, Descriptor.Version version)
    {
        if (version.hasSuperColumns && cfType == ColumnFamilyType.Super)
            return SuperColumns.onDiskIterator(in, count, flag, expireBefore);
        return Column.onDiskIterator(in, count, flag, expireBefore, version);
    }

    public static boolean isNameValid(String name)
    {
        return name != null && !name.isEmpty() && name.length() <= Schema.NAME_LENGTH && name.matches("\\w+");
    }

    public static boolean isIndexNameValid(String name)
    {
        return name != null && !name.isEmpty() && name.matches("\\w+");
    }

    public CFMetaData validate() throws ConfigurationException
    {
        if (!isNameValid(ksName))
            throw new ConfigurationException(String.format("Keyspace name must not be empty, more than %s characters long, or contain non-alphanumeric-underscore characters (got \"%s\")", Schema.NAME_LENGTH, ksName));
        if (!isNameValid(cfName))
            throw new ConfigurationException(String.format("ColumnFamily name must not be empty, more than %s characters long, or contain non-alphanumeric-underscore characters (got \"%s\")", Schema.NAME_LENGTH, cfName));

        if (cfType == null)
            throw new ConfigurationException(String.format("Invalid column family type for %s", cfName));

        if (comparator instanceof CounterColumnType)
            throw new ConfigurationException("CounterColumnType is not a valid comparator");
        if (keyValidator instanceof CounterColumnType)
            throw new ConfigurationException("CounterColumnType is not a valid key validator");

        // Mixing counter with non counter columns is not supported (#2614)
        if (defaultValidator instanceof CounterColumnType)
        {
            for (ColumnDefinition def : regularColumns)
                if (!(def.getValidator() instanceof CounterColumnType))
                    throw new ConfigurationException("Cannot add a non counter column (" + getColumnDefinitionComparator(def).getString(def.name) + ") in a counter column family");
        }
        else
        {
            for (ColumnDefinition def : column_metadata.values())
                if (def.getValidator() instanceof CounterColumnType)
                    throw new ConfigurationException("Cannot add a counter column (" + getColumnDefinitionComparator(def).getString(def.name) + ") in a non counter column family");
        }

        for (ColumnDefinition def : partitionKeyColumns)
            validateAlias(def, "Key");
        for (ColumnDefinition def : clusteringKeyColumns)
            validateAlias(def, "Column");
        if (compactValueColumn != null)
            validateAlias(compactValueColumn, "Value");

        // initialize a set of names NOT in the CF under consideration
        Set<String> indexNames = existingIndexNames(cfName);
        for (ColumnDefinition c : column_metadata.values())
        {
            AbstractType<?> comparator = getColumnDefinitionComparator(c);

            try
            {
                comparator.validate(c.name);
            }
            catch (MarshalException e)
            {
                throw new ConfigurationException(String.format("Column name %s is not valid for comparator %s",
                                                               ByteBufferUtil.bytesToHex(c.name), comparator));
            }

            if (c.getIndexType() == null)
            {
                if (c.getIndexName() != null)
                    throw new ConfigurationException("Index name cannot be set without index type");
            }
            else
            {
                if (cfType == ColumnFamilyType.Super)
                    throw new ConfigurationException("Secondary indexes are not supported on super column families");
                if (!isIndexNameValid(c.getIndexName()))
                    throw new ConfigurationException("Illegal index name " + c.getIndexName());
                // check index names against this CF _and_ globally
                if (indexNames.contains(c.getIndexName()))
                    throw new ConfigurationException("Duplicate index name " + c.getIndexName());
                indexNames.add(c.getIndexName());

                if (c.getIndexType() == IndexType.CUSTOM)
                {
                    if (c.getIndexOptions() == null || !c.getIndexOptions().containsKey(SecondaryIndex.CUSTOM_INDEX_OPTION_NAME))
                        throw new ConfigurationException("Required index option missing: " + SecondaryIndex.CUSTOM_INDEX_OPTION_NAME);
                }

                // This method validates the column metadata but does not intialize the index
                SecondaryIndex.createInstance(null, c);
            }
        }

        validateCompactionThresholds();

        if (bloomFilterFpChance != null && bloomFilterFpChance == 0)
            throw new ConfigurationException("Zero false positives is impossible; bloom filter false positive chance bffpc must be 0 < bffpc <= 1");

        return this;
    }

    private static Set<String> existingIndexNames(String cfToExclude)
    {
        Set<String> indexNames = new HashSet<String>();
        for (ColumnFamilyStore cfs : ColumnFamilyStore.all())
        {
            if (cfToExclude == null || !cfs.name.equals(cfToExclude))
                for (ColumnDefinition cd : cfs.metadata.allColumns())
                    indexNames.add(cd.getIndexName());
        }
        return indexNames;
    }

    private static void validateAlias(ColumnDefinition alias, String msg) throws ConfigurationException
    {
        if (alias != null)
        {
            try
            {
                UTF8Type.instance.validate(alias.name);
            }
            catch (MarshalException e)
            {
                throw new ConfigurationException(msg + " alias must be UTF8");
            }
        }
    }

    private void validateCompactionThresholds() throws ConfigurationException
    {
        if (maxCompactionThreshold == 0)
        {
            logger.warn("Disabling compaction by setting max or min compaction has been deprecated, " +
                    "set the compaction strategy option 'enabled' to 'false' instead");
            return;
        }

        if (minCompactionThreshold <= 1)
            throw new ConfigurationException(String.format("Min compaction threshold cannot be less than 2 (got %d).", minCompactionThreshold));

        if (minCompactionThreshold > maxCompactionThreshold)
            throw new ConfigurationException(String.format("Min compaction threshold (got %d) cannot be greater than max compaction threshold (got %d)",
                                                            minCompactionThreshold, maxCompactionThreshold));
    }

    /**
     * Create schema mutations to update this metadata to provided new state.
     *
     * @param newState The new metadata (for the same CF)
     * @param modificationTimestamp Timestamp to use for mutation
     * @param fromThrift whether the newState comes from thrift
     *
     * @return Difference between attributes in form of schema mutation
     */
    public RowMutation toSchemaUpdate(CFMetaData newState, long modificationTimestamp, boolean fromThrift)
    {
        RowMutation rm = new RowMutation(Table.SYSTEM_KS, SystemTable.getSchemaKSKey(ksName));

        newState.toSchemaNoColumns(rm, modificationTimestamp);

        MapDifference<ByteBuffer, ColumnDefinition> columnDiff = Maps.difference(column_metadata, newState.column_metadata);

        // columns that are no longer needed
        for (ColumnDefinition cd : columnDiff.entriesOnlyOnLeft().values())
        {
            // Thrift only knows about the REGULAR ColumnDefinition type, so don't consider other type
            // are being deleted just because they are not here.
            if (fromThrift && cd.type != ColumnDefinition.Type.REGULAR)
                continue;

            cd.deleteFromSchema(rm, cfName, getColumnDefinitionComparator(cd), modificationTimestamp);
        }

        // newly added columns
        for (ColumnDefinition cd : columnDiff.entriesOnlyOnRight().values())
            cd.toSchema(rm, cfName, getColumnDefinitionComparator(cd), modificationTimestamp);

        // old columns with updated attributes
        for (ByteBuffer name : columnDiff.entriesDiffering().keySet())
        {
            ColumnDefinition cd = newState.getColumnDefinition(name);
            cd.toSchema(rm, cfName, getColumnDefinitionComparator(cd), modificationTimestamp);
        }

        return rm;
    }

    /**
     * Remove all CF attributes from schema
     *
     * @param timestamp Timestamp to use
     *
     * @return RowMutation to use to completely remove cf from schema
     */
    public RowMutation dropFromSchema(long timestamp)
    {
        RowMutation rm = new RowMutation(Table.SYSTEM_KS, SystemTable.getSchemaKSKey(ksName));
        ColumnFamily cf = rm.addOrGet(SystemTable.SCHEMA_COLUMNFAMILIES_CF);
        int ldt = (int) (System.currentTimeMillis() / 1000);

        cf.addColumn(DeletedColumn.create(ldt, timestamp, cfName, "id"));
        cf.addColumn(DeletedColumn.create(ldt, timestamp, cfName, "type"));
        cf.addColumn(DeletedColumn.create(ldt, timestamp, cfName, "comparator"));
        cf.addColumn(DeletedColumn.create(ldt, timestamp, cfName, "subcomparator"));
        cf.addColumn(DeletedColumn.create(ldt, timestamp, cfName, "comment"));
        cf.addColumn(DeletedColumn.create(ldt, timestamp, cfName, "read_repair_chance"));
        cf.addColumn(DeletedColumn.create(ldt, timestamp, cfName, "local_read_repair_chance"));
        cf.addColumn(DeletedColumn.create(ldt, timestamp, cfName, "replicate_on_write"));
        cf.addColumn(DeletedColumn.create(ldt, timestamp, cfName, "populate_io_cache_on_flush"));
        cf.addColumn(DeletedColumn.create(ldt, timestamp, cfName, "gc_grace_seconds"));
        cf.addColumn(DeletedColumn.create(ldt, timestamp, cfName, "default_validator"));
        cf.addColumn(DeletedColumn.create(ldt, timestamp, cfName, "key_validator"));
        cf.addColumn(DeletedColumn.create(ldt, timestamp, cfName, "min_compaction_threshold"));
        cf.addColumn(DeletedColumn.create(ldt, timestamp, cfName, "max_compaction_threshold"));
        cf.addColumn(DeletedColumn.create(ldt, timestamp, cfName, "memtable_flush_period_in_ms"));
        cf.addColumn(DeletedColumn.create(ldt, timestamp, cfName, "key_alias"));
        cf.addColumn(DeletedColumn.create(ldt, timestamp, cfName, "key_aliases"));
        cf.addColumn(DeletedColumn.create(ldt, timestamp, cfName, "bloom_filter_fp_chance"));
        cf.addColumn(DeletedColumn.create(ldt, timestamp, cfName, "caching"));
        cf.addColumn(DeletedColumn.create(ldt, timestamp, cfName, "default_time_to_live"));
        cf.addColumn(DeletedColumn.create(ldt, timestamp, cfName, "speculative_retry"));
        cf.addColumn(DeletedColumn.create(ldt, timestamp, cfName, "compaction_strategy_class"));
        cf.addColumn(DeletedColumn.create(ldt, timestamp, cfName, "compression_parameters"));
        cf.addColumn(DeletedColumn.create(ldt, timestamp, cfName, "value_alias"));
        cf.addColumn(DeletedColumn.create(ldt, timestamp, cfName, "column_aliases"));
        cf.addColumn(DeletedColumn.create(ldt, timestamp, cfName, "compaction_strategy_options"));
        cf.addColumn(DeletedColumn.create(ldt, timestamp, cfName, "index_interval"));

        for (Map.Entry<ByteBuffer, Long> entry : droppedColumns.entrySet())
            cf.addColumn(new DeletedColumn(makeDroppedColumnName(entry.getKey()), ldt, timestamp));

        for (ColumnDefinition cd : column_metadata.values())
            cd.deleteFromSchema(rm, cfName, getColumnDefinitionComparator(cd), timestamp);

        return rm;
    }

    public void toSchema(RowMutation rm, long timestamp)
    {
        toSchemaNoColumns(rm, timestamp);

        for (ColumnDefinition cd : column_metadata.values())
            cd.toSchema(rm, cfName, getColumnDefinitionComparator(cd), timestamp);
    }

    private void toSchemaNoColumns(RowMutation rm, long timestamp)
    {
        // For property that can be null (and can be changed), we insert tombstones, to make sure
        // we don't keep a property the user has removed
        ColumnFamily cf = rm.addOrGet(SystemTable.SCHEMA_COLUMNFAMILIES_CF);
        int ldt = (int) (System.currentTimeMillis() / 1000);

        Integer oldId = Schema.instance.convertNewCfId(cfId);

        if (oldId != null) // keep old ids (see CASSANDRA-3794 for details)
            cf.addColumn(Column.create(oldId, timestamp, cfName, "id"));

        cf.addColumn(Column.create(cfType.toString(), timestamp, cfName, "type"));

        if (isSuper())
        {
            // We need to continue saving the comparator and subcomparator separatly, otherwise
            // we won't know at deserialization if the subcomparator should be taken into account
            // TODO: we should implement an on-start migration if we want to get rid of that.
            CompositeType ct = (CompositeType)comparator;
            cf.addColumn(Column.create(ct.types.get(0).toString(), timestamp, cfName, "comparator"));
            cf.addColumn(Column.create(ct.types.get(1).toString(), timestamp, cfName, "subcomparator"));
        }
        else
        {
            cf.addColumn(Column.create(comparator.toString(), timestamp, cfName, "comparator"));
        }

        cf.addColumn(comment == null ? DeletedColumn.create(ldt, timestamp, cfName, "comment")
                                     : Column.create(comment, timestamp, cfName, "comment"));
        cf.addColumn(Column.create(readRepairChance, timestamp, cfName, "read_repair_chance"));
        cf.addColumn(Column.create(dcLocalReadRepairChance, timestamp, cfName, "local_read_repair_chance"));
        cf.addColumn(Column.create(replicateOnWrite, timestamp, cfName, "replicate_on_write"));
        cf.addColumn(Column.create(populateIoCacheOnFlush, timestamp, cfName, "populate_io_cache_on_flush"));
        cf.addColumn(Column.create(gcGraceSeconds, timestamp, cfName, "gc_grace_seconds"));
        cf.addColumn(Column.create(defaultValidator.toString(), timestamp, cfName, "default_validator"));
        cf.addColumn(Column.create(keyValidator.toString(), timestamp, cfName, "key_validator"));
        cf.addColumn(Column.create(minCompactionThreshold, timestamp, cfName, "min_compaction_threshold"));
        cf.addColumn(Column.create(maxCompactionThreshold, timestamp, cfName, "max_compaction_threshold"));
        cf.addColumn(bloomFilterFpChance == null ? DeletedColumn.create(ldt, timestamp, cfName, "bloomFilterFpChance")
                                                 : Column.create(bloomFilterFpChance, timestamp, cfName, "bloom_filter_fp_chance"));
        cf.addColumn(Column.create(memtableFlushPeriod, timestamp, cfName, "memtable_flush_period_in_ms"));
        cf.addColumn(Column.create(caching.toString(), timestamp, cfName, "caching"));
        cf.addColumn(Column.create(defaultTimeToLive, timestamp, cfName, "default_time_to_live"));
        cf.addColumn(Column.create(compactionStrategyClass.getName(), timestamp, cfName, "compaction_strategy_class"));
        cf.addColumn(Column.create(json(compressionParameters.asThriftOptions()), timestamp, cfName, "compression_parameters"));
        cf.addColumn(Column.create(json(compactionStrategyOptions), timestamp, cfName, "compaction_strategy_options"));
        cf.addColumn(Column.create(indexInterval, timestamp, cfName, "index_interval"));
        cf.addColumn(Column.create(speculativeRetry.toString(), timestamp, cfName, "speculative_retry"));

        for (Map.Entry<ByteBuffer, Long> entry : droppedColumns.entrySet())
            cf.addColumn(new Column(makeDroppedColumnName(entry.getKey()), LongType.instance.decompose(entry.getValue()), timestamp));

        // Save the CQL3 metadata "the old way" for compatibility sake
        cf.addColumn(Column.create(aliasesToJson(partitionKeyColumns), timestamp, cfName, "key_aliases"));
        cf.addColumn(Column.create(aliasesToJson(clusteringKeyColumns), timestamp, cfName, "column_aliases"));
        cf.addColumn(compactValueColumn == null ? DeletedColumn.create(ldt, timestamp, cfName, "value_alias")
                                                : Column.create(compactValueColumn.name, timestamp, cfName, "value_alias"));
    }

    // Package protected for use by tests
    static CFMetaData fromSchemaNoColumns(UntypedResultSet.Row result)
    {
        try
        {
            CFMetaData cfm = new CFMetaData(result.getString("keyspace_name"),
                                            result.getString("columnfamily_name"),
                                            ColumnFamilyType.valueOf(result.getString("type")),
                                            TypeParser.parse(result.getString("comparator")),
                                            result.has("subcomparator") ? TypeParser.parse(result.getString("subcomparator")) : null);

            if (result.has("id"))// try to identify if ColumnFamily Id is old style (before C* 1.2) and add old -> new mapping if so
                Schema.instance.addOldCfIdMapping(result.getInt("id"), cfm.cfId);

            cfm.readRepairChance(result.getDouble("read_repair_chance"));
            cfm.dcLocalReadRepairChance(result.getDouble("local_read_repair_chance"));
            cfm.replicateOnWrite(result.getBoolean("replicate_on_write"));
            cfm.gcGraceSeconds(result.getInt("gc_grace_seconds"));
            cfm.defaultValidator(TypeParser.parse(result.getString("default_validator")));
            cfm.keyValidator(TypeParser.parse(result.getString("key_validator")));
            cfm.minCompactionThreshold(result.getInt("min_compaction_threshold"));
            cfm.maxCompactionThreshold(result.getInt("max_compaction_threshold"));
            if (result.has("comment"))
                cfm.comment(result.getString("comment"));
            // We need support the old key_alias for compatibility sake
            if (result.has("bloom_filter_fp_chance"))
                cfm.bloomFilterFpChance(result.getDouble("bloom_filter_fp_chance"));
            if (result.has("memtable_flush_period_in_ms"))
                cfm.memtableFlushPeriod(result.getInt("memtable_flush_period_in_ms"));
            cfm.caching(Caching.valueOf(result.getString("caching")));
            if (result.has("default_time_to_live"))
                cfm.defaultTimeToLive(result.getInt("default_time_to_live"));
            if (result.has("speculative_retry"))
                cfm.speculativeRetry(SpeculativeRetry.fromString(result.getString("speculative_retry")));
            cfm.compactionStrategyClass(createCompactionStrategy(result.getString("compaction_strategy_class")));
            cfm.compressionParameters(CompressionParameters.create(fromJsonMap(result.getString("compression_parameters"))));
            cfm.compactionStrategyOptions(fromJsonMap(result.getString("compaction_strategy_options")));
            if (result.has("index_interval"))
                cfm.indexInterval(result.getInt("index_interval"));
            if (result.has("populate_io_cache_on_flush"))
                cfm.populateIoCacheOnFlush(result.getBoolean("populate_io_cache_on_flush"));

            /*
             * The info previously hold by key_alias(es), column_alias and value_alias is now stored in column_metadata (because 1) this
             * make more sense and 2) this allow to store indexing information).
             * However, for upgrade sake we need to still be able to read those old values. Moreover, we cannot easily
             * remove those old columns once "converted" to column_metadata because that would screw up nodes that may
             * not have upgraded. So for now we keep the both info and in sync, even though its redundant.
             * In other words, the ColumnDefinition the following lines add may be replaced later when ColumnDefinition.fromSchema
             * is called but that's ok.
             */
            if (result.has("key_aliases"))
                cfm.addColumnMetadataFromAliases(aliasesFromStrings(fromJsonList(result.getString("key_aliases"))), cfm.keyValidator, ColumnDefinition.Type.PARTITION_KEY);
            else if (result.has("key_alias"))
                cfm.addColumnMetadataFromAliases(Collections.<ByteBuffer>singletonList(result.getBytes("key_alias")), cfm.keyValidator, ColumnDefinition.Type.PARTITION_KEY);

            cfm.addColumnMetadataFromAliases(aliasesFromStrings(fromJsonList(result.getString("column_aliases"))), cfm.comparator, ColumnDefinition.Type.CLUSTERING_KEY);

            if (result.has("value_alias"))
                cfm.addColumnMetadataFromAliases(Collections.<ByteBuffer>singletonList(result.getBytes("value_alias")), cfm.defaultValidator, ColumnDefinition.Type.COMPACT_VALUE);

            if (result.has("dropped_columns"))
                cfm.droppedColumns(convertDroppedColumns(result.getMap("dropped_columns", UTF8Type.instance, LongType.instance)));

            return cfm;
        }
        catch (SyntaxException e)
        {
            throw new RuntimeException(e);
        }
        catch (ConfigurationException e)
        {
            throw new RuntimeException(e);
        }
    }

    public void addColumnMetadataFromAliases(List<ByteBuffer> aliases, AbstractType<?> comparator, ColumnDefinition.Type type)
    {
        if (comparator instanceof CompositeType)
        {
            CompositeType ct = (CompositeType)comparator;
            for (int i = 0; i < aliases.size(); ++i)
            {
                if (aliases.get(i) != null)
                    column_metadata.put(aliases.get(i), new ColumnDefinition(aliases.get(i), ct.types.get(i), i, type));
            }
        }
        else
        {
            assert aliases.size() <= 1;
            if (!aliases.isEmpty() && aliases.get(0) != null)
                column_metadata.put(aliases.get(0), new ColumnDefinition(aliases.get(0), comparator, null, type));
        }
        updateCfDef();
    }

    /**
     * Deserialize CF metadata from low-level representation
     *
     * @return Thrift-based metadata deserialized from schema
     */
    public static CFMetaData fromSchema(UntypedResultSet.Row result)
    {
        CFMetaData cfDef = fromSchemaNoColumns(result);

        Row serializedColumnDefinitions = ColumnDefinition.readSchema(cfDef.ksName, cfDef.cfName);
        return addColumnDefinitionSchema(cfDef, serializedColumnDefinitions);
    }

    private static CFMetaData fromSchema(Row row)
    {
        UntypedResultSet.Row result = QueryProcessor.resultify("SELECT * FROM system.schema_columnfamilies", row).one();
        return fromSchema(result);
    }

    private String aliasesToJson(List<ColumnDefinition> rawAliases)
    {
        List<String> aliases = new ArrayList<String>(rawAliases.size());
        for (ColumnDefinition rawAlias : rawAliases)
            aliases.add(rawAlias == null ? null : UTF8Type.instance.compose(rawAlias.name));
        return json(aliases);
    }

    private static List<ByteBuffer> aliasesFromStrings(List<String> aliases)
    {
        List<ByteBuffer> rawAliases = new ArrayList<ByteBuffer>(aliases.size());
        for (String alias : aliases)
            rawAliases.add(alias == null ? null : UTF8Type.instance.decompose(alias));
        return rawAliases;
    }

    private static Map<ByteBuffer, Long> convertDroppedColumns(Map<String, Long> raw)
    {
        Map<ByteBuffer, Long> converted = Maps.newHashMap();
        for (Map.Entry<String, Long> entry : raw.entrySet())
            converted.put(UTF8Type.instance.decompose(entry.getKey()), entry.getValue());
        return converted;
    }

    private ByteBuffer makeDroppedColumnName(ByteBuffer column)
    {
        ColumnNameBuilder builder = SchemaColumnFamiliesCf.cqlCfDef.getColumnNameBuilder();
        builder.add(UTF8Type.instance.decompose(cfName));
        builder.add(UTF8Type.instance.decompose("dropped_columns"));
        return builder.add(column).build();
    }

    /**
     * Convert current metadata into schema mutation
     *
     * @param timestamp Timestamp to use
     *
     * @return Low-level representation of the CF
     *
     * @throws ConfigurationException if any of the attributes didn't pass validation
     */
    public RowMutation toSchema(long timestamp) throws ConfigurationException
    {
        RowMutation rm = new RowMutation(Table.SYSTEM_KS, SystemTable.getSchemaKSKey(ksName));
        toSchema(rm, timestamp);
        return rm;
    }

    // The comparator to validate the definition name.

    public AbstractType<?> getColumnDefinitionComparator(ColumnDefinition def)
    {
        return getComponentComparator(def.componentIndex, def.type);
    }

    public AbstractType<?> getComponentComparator(Integer componentIndex, ColumnDefinition.Type type)
    {
        switch (type)
        {
            case REGULAR:
                AbstractType<?> cfComparator = cfType == ColumnFamilyType.Super ? ((CompositeType)comparator).types.get(1) : comparator;
                if (cfComparator instanceof CompositeType)
                {
                    if (componentIndex == null)
                        return cfComparator;

                    List<AbstractType<?>> types = ((CompositeType)cfComparator).types;
                    AbstractType<?> t = types.get(componentIndex);
                    assert t != null : "Non-sensical component index";
                    return t;
                }
                else
                {
                    return cfComparator;
                }
            default:
                // CQL3 column names are UTF8
                return UTF8Type.instance;
        }
    }

    // Package protected for use by tests
    static CFMetaData addColumnDefinitionSchema(CFMetaData cfDef, Row serializedColumnDefinitions)
    {
        for (ColumnDefinition cd : ColumnDefinition.fromSchema(serializedColumnDefinitions, cfDef))
            cfDef.column_metadata.put(cd.name, cd);
        return cfDef.updateCfDef();
    }

    public void addColumnDefinition(ColumnDefinition def) throws ConfigurationException
    {
        if (column_metadata.containsKey(def.name))
            throw new ConfigurationException(String.format("Cannot add column %s, a column with the same name already exists", getColumnDefinitionComparator(def).getString(def.name)));

        addOrReplaceColumnDefinition(def);
    }

    // This method doesn't check if a def of the same name already exist and should only be used when we
    // know this cannot happen.
    public void addOrReplaceColumnDefinition(ColumnDefinition def)
    {
        column_metadata.put(def.name, def);
        updateCfDef();
    }

    public boolean removeColumnDefinition(ColumnDefinition def)
    {
        boolean removed = column_metadata.remove(def.name) != null;
        updateCfDef();
        return removed;
    }

    public void recordColumnDrop(ColumnDefinition def)
    {
        assert def.componentIndex != null;
        droppedColumns.put(def.name, FBUtilities.timestampMicros());
    }

    public void renameColumn(ByteBuffer from, String strFrom, ByteBuffer to, String strTo) throws InvalidRequestException
    {
        ColumnDefinition def = column_metadata.get(from);
        if (def == null)
            throw new InvalidRequestException(String.format("Cannot rename unknown column %s in table %s", strFrom, cfName));

        if (column_metadata.get(to) != null)
            throw new InvalidRequestException(String.format("Cannot rename column %s to %s in table %s; another column of that name already exist", strFrom, strTo, cfName));

        if (def.type == ColumnDefinition.Type.REGULAR)
            throw new InvalidRequestException(String.format("Cannot rename non PRIMARY KEY part %s", strFrom));

        ColumnDefinition newDef = def.cloneWithNewName(to);
        // don't call addColumnDefinition/removeColumnDefition because we want to avoid recomputing
        // the CQL3 cfDef between those two operation
        column_metadata.put(newDef.name, newDef);
        column_metadata.remove(def.name);
    }

    private CFMetaData updateCfDef()
    {
        /*
         * TODO: There is definitively some repetition between the CQL3  metadata stored in this
         * object (partitionKeyColumns, ...) and the one stored in CFDefinition.
         * Ultimately, we should probably merge both. However, there is enough details to fix that
         * it's worth doing that in a separate issue.
         */
        rebuildCQL3Metadata();
        cqlCfDef = new CFDefinition(this);
        return this;
    }

    public CFDefinition getCfDef()
    {
        assert cqlCfDef != null;
        return cqlCfDef;
    }

    private void rebuildCQL3Metadata()
    {
        List<ColumnDefinition> pkCols = nullInitializedList(keyValidator.componentsCount());
        int nbCkCols = isDense(comparator, column_metadata.values())
                     ? comparator.componentsCount()
                     : comparator.componentsCount() - (hasCollection() ? 2 : 1);
        List<ColumnDefinition> ckCols = nullInitializedList(nbCkCols);
        Set<ColumnDefinition> regCols = new HashSet<ColumnDefinition>();
        ColumnDefinition compactCol = null;

        for (ColumnDefinition def : column_metadata.values())
        {
            switch (def.type)
            {
                case PARTITION_KEY:
                    assert !(def.componentIndex == null && keyValidator instanceof CompositeType);
                    pkCols.set(def.componentIndex == null ? 0 : def.componentIndex, def);
                    break;
                case CLUSTERING_KEY:
                    assert !(def.componentIndex == null && comparator instanceof CompositeType);
                    ckCols.set(def.componentIndex == null ? 0 : def.componentIndex, def);
                    break;
                case REGULAR:
                    regCols.add(def);
                    break;
                case COMPACT_VALUE:
                    assert compactCol == null : "There shouldn't be more than one compact value defined";
                    compactCol = def;
                    break;
            }
        }

        // Now actually assign the correct value. This is not atomic, but then again, updating CFMetaData is never atomic anyway.
        partitionKeyColumns = pkCols;
        clusteringKeyColumns = ckCols;
        regularColumns = regCols;
        compactValueColumn = compactCol;
    }

    private boolean hasCollection()
    {
        if (isSuper() || !(comparator instanceof CompositeType))
            return false;

        List<AbstractType<?>> types = ((CompositeType)comparator).types;
        return types.get(types.size() - 1) instanceof ColumnToCollectionType;
    }

    /*
     * We call dense a CF for which each component of the comparator is a clustering column, i.e. no
     * component is used to store a regular column names. In other words, non-composite static "thrift"
     * and CQL3 CF are *not* dense.
     * Note that his method is only used by rebuildCQL3Metadata. Once said metadata are built, finding
     * if a CF is dense amounts more simply to check if clusteringKeyColumns.size() == comparator.componentsCount().
     */
    private static boolean isDense(AbstractType<?> comparator, Collection<ColumnDefinition> defs)
    {
        /*
         * This is a bit subtle to compute because of thrift upgrades. A CQL3
         * CF will have all it's column metadata set up from creation, so
         * checking isDense should just be looking the ColumnDefinition of
         * type CLUSTERING_KEY having the biggest componentIndex and comparing that
         * to comparator.componentsCount.
         * However, thrift CF will have no or only some (through ALTER RENAME)
         * metadata set and we still need to make our best effort at finding whether
         * it is intended as a dense CF or not.
         */

        // First, we compute the number of clustering columns metadata actually defined (and
        // whether there is some "hole" in the metadata)
        boolean[] definedClusteringKeys = new boolean[comparator.componentsCount()];
        boolean hasRegular = false;
        for (ColumnDefinition def : defs)
        {
            switch (def.type)
            {
                case CLUSTERING_KEY:
                    definedClusteringKeys[def.componentIndex == null ? 0 : def.componentIndex] = true;
                    break;
                case REGULAR:
                    hasRegular = true;
                    break;
            }
        }
        boolean hasNulls = false;
        int maxIdx = -1;
        for (int i = definedClusteringKeys.length - 1; i >= 0; i--)
        {
            if (maxIdx == -1)
            {
                if (definedClusteringKeys[i])
                    maxIdx = i;
            }
            else
            {
                if (!definedClusteringKeys[i])
                    hasNulls = true;
            }
        }

        if (comparator instanceof CompositeType)
        {
            List<AbstractType<?>> types = ((CompositeType)comparator).types;
            /*
             * There was no real way to define a non-dense composite CF in thrift (the ColumnDefinition.componentIndex
             * is not exposed), so consider dense anything that don't look like a CQL3 created CF.
             *
             * Note that this is not perfect: if someone upgrading from thrift "renames" all but
             * the last column alias, the cf will be considered "sparse" and he will be stuck with
             * that even though that might not be what he wants. But the simple workaround is
             * for that user to rename all the aliases at the same time in the first place.
             */
            AbstractType<?> lastType = types.get(types.size() - 1);
            if (lastType instanceof ColumnToCollectionType)
                return false;

            return !(maxIdx == types.size() - 2 && lastType instanceof UTF8Type && !hasNulls);
        }
        else
        {
            /*
             * For non-composite, we only need to "detect" case where the CF is clearly used as static.
             * For that, just check if we have regular columns metadata sets up and no defined clustering key.
             */
            return !(hasRegular && maxIdx == -1);
        }
    }

    private static <T> List<T> nullInitializedList(int size)
    {
        List<T> l = new ArrayList(size);
        for (int i = 0; i < size; ++i)
            l.add(null);
        return l;
    }

    /**
     * Returns whether this CFMetaData can be fully translated to a thrift
     * definition, i.e. if it doesn't store information that have an equivalent
     * in thrift CfDef.
     */
    public boolean isThriftCompatible()
    {
        // Super CF are always "thrift compatible". But since they may have defs with a componentIndex != null,
        // we have to special case here.
        if (isSuper())
            return true;

        for (ColumnDefinition def : column_metadata.values())
        {
            if (!def.isThriftCompatible())
                return false;
        }
        return true;
    }

    public void validateColumns(Iterable<Column> columns)
    {
        for (Column column : columns)
            column.validateFields(this);
    }

    @Override
    public String toString()
    {
        return new ToStringBuilder(this)
            .append("cfId", cfId)
            .append("ksName", ksName)
            .append("cfName", cfName)
            .append("cfType", cfType)
            .append("comparator", comparator)
            .append("comment", comment)
            .append("readRepairChance", readRepairChance)
            .append("dclocalReadRepairChance", dcLocalReadRepairChance)
            .append("replicateOnWrite", replicateOnWrite)
            .append("gcGraceSeconds", gcGraceSeconds)
            .append("defaultValidator", defaultValidator)
            .append("keyValidator", keyValidator)
            .append("minCompactionThreshold", minCompactionThreshold)
            .append("maxCompactionThreshold", maxCompactionThreshold)
            .append("column_metadata", column_metadata)
            .append("compactionStrategyClass", compactionStrategyClass)
            .append("compactionStrategyOptions", compactionStrategyOptions)
            .append("compressionOptions", compressionParameters.asThriftOptions())
            .append("bloomFilterFpChance", bloomFilterFpChance)
            .append("memtable_flush_period_in_ms", memtableFlushPeriod)
            .append("caching", caching)
            .append("defaultTimeToLive", defaultTimeToLive)
            .append("speculative_retry", speculativeRetry)
            .append("indexInterval", indexInterval)
            .append("populateIoCacheOnFlush", populateIoCacheOnFlush)
            .append("droppedColumns", droppedColumns)
            .toString();
    }
}<|MERGE_RESOLUTION|>--- conflicted
+++ resolved
@@ -133,19 +133,12 @@
                                                                        + "key_validator text,"
                                                                        + "min_compaction_threshold int,"
                                                                        + "max_compaction_threshold int,"
-<<<<<<< HEAD
                                                                        + "memtable_flush_period_in_ms int,"
-=======
->>>>>>> a9ec77eb
                                                                        + "key_alias text," // that one is kept for compatibility sake
                                                                        + "key_aliases text,"
                                                                        + "bloom_filter_fp_chance double,"
                                                                        + "caching text,"
-<<<<<<< HEAD
                                                                        + "default_time_to_live int,"
-=======
-                                                                       + "populate_io_cache_on_flush boolean,"
->>>>>>> a9ec77eb
                                                                        + "compaction_strategy_class text,"
                                                                        + "compression_parameters text,"
                                                                        + "value_alias text,"
@@ -153,29 +146,13 @@
                                                                        + "compaction_strategy_options text,"
                                                                        + "default_read_consistency text,"
                                                                        + "default_write_consistency text,"
-<<<<<<< HEAD
                                                                        + "speculative_retry text,"
                                                                        + "populate_io_cache_on_flush boolean,"
                                                                        + "dropped_columns map<text, bigint>,"
-=======
->>>>>>> a9ec77eb
                                                                        + "PRIMARY KEY (keyspace_name, columnfamily_name)"
                                                                        + ") WITH COMMENT='ColumnFamily definitions' AND gc_grace_seconds=8640");
 
     public static final CFMetaData SchemaColumnsCf = compile(10, "CREATE TABLE " + SystemTable.SCHEMA_COLUMNS_CF + "("
-<<<<<<< HEAD
-                                                               + "keyspace_name text,"
-                                                               + "columnfamily_name text,"
-                                                               + "column_name text,"
-                                                               + "validator text,"
-                                                               + "index_type text,"
-                                                               + "index_options text,"
-                                                               + "index_name text,"
-                                                               + "component_index int,"
-                                                               + "type text,"
-                                                               + "PRIMARY KEY(keyspace_name, columnfamily_name, column_name)"
-                                                               + ") WITH COMMENT='ColumnFamily column attributes' AND gc_grace_seconds=8640");
-=======
                                                                  + "keyspace_name text,"
                                                                  + "columnfamily_name text,"
                                                                  + "column_name text,"
@@ -184,74 +161,55 @@
                                                                  + "index_options text,"
                                                                  + "index_name text,"
                                                                  + "component_index int,"
+                                                                 + "type text,"
                                                                  + "PRIMARY KEY(keyspace_name, columnfamily_name, column_name)"
                                                                  + ") WITH COMMENT='ColumnFamily column attributes' AND gc_grace_seconds=8640");
->>>>>>> a9ec77eb
 
     public static final CFMetaData HintsCf = compile("CREATE TABLE " + SystemTable.HINTS_CF + " ("
-                                                         + "target_id uuid,"
-                                                         + "hint_id timeuuid,"
-                                                         + "message_version int,"
-                                                         + "mutation blob,"
-                                                         + "PRIMARY KEY (target_id, hint_id, message_version)"
-                                                         + ") WITH COMPACT STORAGE "
-                                                         + "AND COMPACTION={'class' : 'SizeTieredCompactionStrategy', 'enabled' : false} "
-                                                         + "AND COMMENT='hints awaiting delivery'"
-                                                         + "AND gc_grace_seconds=0");
+                                                     + "target_id uuid,"
+                                                     + "hint_id timeuuid,"
+                                                     + "message_version int,"
+                                                     + "mutation blob,"
+                                                     + "PRIMARY KEY (target_id, hint_id, message_version)"
+                                                     + ") WITH COMPACT STORAGE "
+                                                     + "AND COMPACTION={'class' : 'SizeTieredCompactionStrategy', 'enabled' : false} "
+                                                     + "AND COMMENT='hints awaiting delivery'"
+                                                     + "AND gc_grace_seconds=0");
 
     public static final CFMetaData PeersCf = compile("CREATE TABLE " + SystemTable.PEERS_CF + " ("
-                                                         + "peer inet PRIMARY KEY,"
-                                                         + "host_id uuid,"
-                                                         + "tokens set<varchar>,"
-                                                         + "schema_version uuid,"
-                                                         + "release_version text,"
-                                                         + "rpc_address inet,"
-                                                         + "data_center text,"
-                                                         + "rack text"
-                                                         + ") WITH COMMENT='known peers in the cluster'");
+                                                     + "peer inet PRIMARY KEY,"
+                                                     + "host_id uuid,"
+                                                     + "tokens set<varchar>,"
+                                                     + "schema_version uuid,"
+                                                     + "release_version text,"
+                                                     + "rpc_address inet,"
+                                                     + "data_center text,"
+                                                     + "rack text"
+                                                     + ") WITH COMMENT='known peers in the cluster'");
 
     public static final CFMetaData PeerEventsCf = compile("CREATE TABLE " + SystemTable.PEER_EVENTS_CF + " ("
-                                                        + "peer inet PRIMARY KEY,"
-                                                        + "hints_dropped map<uuid, int>"
-                                                        + ") WITH COMMENT='cf contains events related to peers'");
+                                                          + "peer inet PRIMARY KEY,"
+                                                          + "hints_dropped map<uuid, int>"
+                                                          + ") WITH COMMENT='cf contains events related to peers'");
 
     public static final CFMetaData LocalCf = compile("CREATE TABLE " + SystemTable.LOCAL_CF + " ("
-                                                         + "key text PRIMARY KEY,"
-                                                         + "tokens set<varchar>,"
-                                                         + "cluster_name text,"
-                                                         + "gossip_generation int,"
-                                                         + "bootstrapped text,"
-                                                         + "host_id uuid,"
-                                                         + "release_version text,"
-                                                         + "thrift_version text,"
-                                                         + "cql_version text,"
-                                                         + "data_center text,"
-                                                         + "rack text,"
-                                                         + "partitioner text,"
-                                                         + "schema_version uuid,"
-                                                         + "truncated_at map<uuid, blob>"
-                                                         + ") WITH COMMENT='information about the local node'");
+                                                     + "key text PRIMARY KEY,"
+                                                     + "tokens set<varchar>,"
+                                                     + "cluster_name text,"
+                                                     + "gossip_generation int,"
+                                                     + "bootstrapped text,"
+                                                     + "host_id uuid,"
+                                                     + "release_version text,"
+                                                     + "thrift_version text,"
+                                                     + "cql_version text,"
+                                                     + "data_center text,"
+                                                     + "rack text,"
+                                                     + "partitioner text,"
+                                                     + "schema_version uuid,"
+                                                     + "truncated_at map<uuid, blob>"
+                                                     + ") WITH COMMENT='information about the local node'");
 
     public static final CFMetaData TraceSessionsCf = compile("CREATE TABLE " + Tracing.SESSIONS_CF + " ("
-<<<<<<< HEAD
-                                                               + "  session_id uuid PRIMARY KEY,"
-                                                               + "  coordinator inet,"
-                                                               + "  request text,"
-                                                               + "  started_at timestamp,"
-                                                               + "  parameters map<text, text>,"
-                                                               + "  duration int"
-                                                               + ") WITH COMMENT='traced sessions'", Tracing.TRACE_KS);
-
-    public static final CFMetaData TraceEventsCf = compile("CREATE TABLE " + Tracing.EVENTS_CF + " ("
-                                                               + "  session_id uuid,"
-                                                               + "  event_id timeuuid,"
-                                                               + "  source inet,"
-                                                               + "  thread text,"
-                                                               + "  activity text,"
-                                                               + "  source_elapsed int,"
-                                                               + "  PRIMARY KEY (session_id, event_id)"
-                                                               + ");", Tracing.TRACE_KS);
-=======
                                                              + "session_id uuid PRIMARY KEY,"
                                                              + "coordinator inet,"
                                                              + "request text,"
@@ -271,36 +229,35 @@
                                                            + "PRIMARY KEY (session_id, event_id)"
                                                            + ")",
                                                            Tracing.TRACE_KS);
->>>>>>> a9ec77eb
 
     public static final CFMetaData BatchlogCf = compile("CREATE TABLE " + SystemTable.BATCHLOG_CF + " ("
-                                                            + "id uuid PRIMARY KEY,"
-                                                            + "written_at timestamp,"
-                                                            + "data blob"
-                                                            + ") WITH COMMENT='uncommited batches' AND gc_grace_seconds=0 "
-                                                            + "AND COMPACTION={'class' : 'SizeTieredCompactionStrategy', 'min_threshold' : 2}");
+                                                        + "id uuid PRIMARY KEY,"
+                                                        + "written_at timestamp,"
+                                                        + "data blob"
+                                                        + ") WITH COMMENT='uncommited batches' AND gc_grace_seconds=0 "
+                                                        + "AND COMPACTION={'class' : 'SizeTieredCompactionStrategy', 'min_threshold' : 2}");
 
     public static final CFMetaData RangeXfersCf = compile("CREATE TABLE " + SystemTable.RANGE_XFERS_CF + " ("
-                                                              + "token_bytes blob PRIMARY KEY,"
-                                                              + "requested_at timestamp"
-                                                              + ") WITH COMMENT='ranges requested for transfer here'");
+                                                          + "token_bytes blob PRIMARY KEY,"
+                                                          + "requested_at timestamp"
+                                                          + ") WITH COMMENT='ranges requested for transfer here'");
 
     public static final CFMetaData CompactionLogCf = compile("CREATE TABLE " + SystemTable.COMPACTION_LOG + " ("
-                                                                 + "id uuid PRIMARY KEY,"
-                                                                 + "keyspace_name text,"
-                                                                 + "columnfamily_name text,"
-                                                                 + "inputs set<int>"
-                                                                 + ") WITH COMMENT='unfinished compactions'");
+                                                             + "id uuid PRIMARY KEY,"
+                                                             + "keyspace_name text,"
+                                                             + "columnfamily_name text,"
+                                                             + "inputs set<int>"
+                                                             + ") WITH COMMENT='unfinished compactions'");
 
     public static final CFMetaData PaxosCf = compile("CREATE TABLE " + SystemTable.PAXOS_CF + " ("
-                                                                 + "row_key blob,"
-                                                                 + "cf_id UUID,"
-                                                                 + "in_progress_ballot timeuuid,"
-                                                                 + "proposal blob,"
-                                                                 + "most_recent_commit_at timeuuid,"
-                                                                 + "most_recent_commit blob,"
-                                                                 + "PRIMARY KEY (row_key, cf_id)"
-                                                                 + ") WITH COMMENT='in-progress paxos proposals'");
+                                                     + "row_key blob,"
+                                                     + "cf_id UUID,"
+                                                     + "in_progress_ballot timeuuid,"
+                                                     + "proposal blob,"
+                                                     + "most_recent_commit_at timeuuid,"
+                                                     + "most_recent_commit blob,"
+                                                     + "PRIMARY KEY (row_key, cf_id)"
+                                                     + ") WITH COMMENT='in-progress paxos proposals'");
 
     public enum Caching
     {
@@ -529,7 +486,7 @@
         return UUID.nameUUIDFromBytes(ArrayUtils.addAll(ksName.getBytes(), cfName.getBytes()));
     }
 
-    private static CFMetaData newSystemMetadata(String keyspace, String cfName, int oldCfId, String comment, AbstractType<?> comparator, AbstractType<?> subcc)
+    private static CFMetaData newSystemMetadata(String keyspace, String cfName, Integer oldCfId, String comment, AbstractType<?> comparator, AbstractType<?> subcc)
     {
         ColumnFamilyType type = subcc == null ? ColumnFamilyType.Standard : ColumnFamilyType.Super;
         CFMetaData newCFMD = new CFMetaData(keyspace, cfName, type, comparator,  subcc);
