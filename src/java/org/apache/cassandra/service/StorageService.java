--- conflicted
+++ resolved
@@ -1493,11 +1493,7 @@
             {
                 final InetAddress source = entry.getKey();
                 Collection<Range<Token>> ranges = entry.getValue();
-<<<<<<< HEAD
-                final Runnable callback = new Runnable()
-=======
                 final IStreamCallback callback = new IStreamCallback()
->>>>>>> 3ee8682e
                 {
                     public void onSuccess()
                     {
@@ -1885,10 +1881,6 @@
         if (Table.SYSTEM_TABLE.equals(tableName))
             return;
 
-<<<<<<< HEAD
-=======
-
->>>>>>> 3ee8682e
         Collection<Range<Token>> ranges = getLocalRanges(tableName);
         int cmd = nextRepairCommand.incrementAndGet();
         logger_.info("Starting repair command #{}, repairing {} ranges.", cmd, ranges.size());
@@ -1952,11 +1944,7 @@
         }
     }
 
-<<<<<<< HEAD
     public AntiEntropyService.RepairFuture forceTableRepair(final Range<Token> range, final String tableName, boolean isSequential, final String... columnFamilies) throws IOException
-=======
-    public AntiEntropyService.RepairFuture forceTableRepair(final Range<Token> range, final String tableName, final String... columnFamilies) throws IOException
->>>>>>> 3ee8682e
     {
         ArrayList<String> names = new ArrayList<String>();
         for (ColumnFamilyStore cfStore : getValidColumnFamilies(tableName, columnFamilies))
@@ -2032,10 +2020,6 @@
 
         if (sortedTokens.isEmpty())
             return Collections.emptyList();
-<<<<<<< HEAD
-=======
-        List<Range<Token>> ranges = new ArrayList<Range<Token>>();
->>>>>>> 3ee8682e
         int size = sortedTokens.size();
         List<Range<Token>> ranges = new ArrayList<Range<Token>>(size + 1);
         for (int i = 1; i < size; ++i)
@@ -2097,13 +2081,8 @@
 
     public List<InetAddress> getLiveNaturalEndpoints(String table, RingPosition pos)
     {
-<<<<<<< HEAD
         List<InetAddress> endpoints = Table.open(table).getReplicationStrategy().getNaturalEndpoints(pos);
         List<InetAddress> liveEps = new ArrayList<InetAddress>(endpoints.size());
-=======
-        List<InetAddress> liveEps = new ArrayList<InetAddress>();
-        List<InetAddress> endpoints = Table.open(table).getReplicationStrategy().getNaturalEndpoints(pos);
->>>>>>> 3ee8682e
 
         for (InetAddress endpoint : endpoints)
         {
@@ -2727,18 +2706,11 @@
     {
         if (list.isEmpty())
             return false;
-<<<<<<< HEAD
 
         for (int i = 0; i < list.size() -1; i++)
         {
             KSMetaData ksm1 = Schema.instance.getKSMetaData(list.get(i));
             KSMetaData ksm2 = Schema.instance.getKSMetaData(list.get(i + 1));
-=======
-        for (int i = 0; i < list.size() -1; i++)
-        {
-            KSMetaData ksm1 = Schema.instance.getKSMetaData(Schema.instance.getNonSystemTables().get(i));
-            KSMetaData ksm2 = Schema.instance.getKSMetaData(Schema.instance.getNonSystemTables().get(i + 1));
->>>>>>> 3ee8682e
             if (!ksm1.strategyClass.equals(ksm2.strategyClass) ||
                     !Iterators.elementsEqual(ksm1.strategyOptions.entrySet().iterator(),
                                              ksm2.strategyOptions.entrySet().iterator()))
@@ -3033,11 +3005,7 @@
     {
         List<DecoratedKey> keys = keySamples(ColumnFamilyStore.allUserDefined(), getLocalPrimaryRange());
 
-<<<<<<< HEAD
         List<String> sampledKeys = new ArrayList<String>(keys.size());
-=======
-        List<String> sampledKeys = new ArrayList<String>();
->>>>>>> 3ee8682e
         for (DecoratedKey key : keys)
             sampledKeys.add(key.getToken().toString());
         return sampledKeys;
