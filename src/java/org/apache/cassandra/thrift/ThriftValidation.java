--- conflicted
+++ resolved
@@ -268,20 +268,16 @@
 
     public static void validateRange(CFMetaData metadata, ColumnParent column_parent, SliceRange range) throws org.apache.cassandra.exceptions.InvalidRequestException
     {
-<<<<<<< HEAD
-        AbstractType<?> comparator = SuperColumns.getComparatorFor(metadata, column_parent.super_column);
-=======
         if (range.count < 0)
             throw new org.apache.cassandra.exceptions.InvalidRequestException("get_slice requires non-negative count");
 
-        if (range.start.remaining() > IColumn.MAX_NAME_LENGTH)
-            throw new org.apache.cassandra.exceptions.InvalidRequestException("range start length cannot be larger than " + IColumn.MAX_NAME_LENGTH);
-
-        if (range.finish.remaining() > IColumn.MAX_NAME_LENGTH)
-            throw new org.apache.cassandra.exceptions.InvalidRequestException("range finish length cannot be larger than " + IColumn.MAX_NAME_LENGTH);
-
-        AbstractType<?> comparator = metadata.getComparatorFor(column_parent.super_column);
->>>>>>> a58a95dd
+        int maxNameLength = org.apache.cassandra.db.Column.MAX_NAME_LENGTH;
+        if (range.start.remaining() > maxNameLength)
+            throw new org.apache.cassandra.exceptions.InvalidRequestException("range start length cannot be larger than " + maxNameLength);
+        if (range.finish.remaining() > maxNameLength)
+            throw new org.apache.cassandra.exceptions.InvalidRequestException("range finish length cannot be larger than " + maxNameLength);
+
+        AbstractType<?> comparator = SuperColumns.getComparatorFor(metadata, column_parent.super_column);
         try
         {
             comparator.validate(range.start);
